// !$*UTF8*$!
{
	archiveVersion = 1;
	classes = {
	};
	objectVersion = 46;
	objects = {

/* Begin PBXAggregateTarget section */
		421A99481933646F00F5E4D4 /* iOS Framework */ = {
			isa = PBXAggregateTarget;
			buildConfigurationList = 421A99491933646F00F5E4D4 /* Build configuration list for PBXAggregateTarget "iOS Framework" */;
			buildPhases = (
				421A994E1933648E00F5E4D4 /* Build Framework */,
			);
			dependencies = (
				02026CC1193CDA6E00E4EEF8 /* PBXTargetDependency */,
			);
			name = "iOS Framework";
			productName = "Framework-iOS";
		};
/* End PBXAggregateTarget section */

/* Begin PBXBuildFile section */
		02026CAB19363B5300E4EEF8 /* ArrayTests.m in Sources */ = {isa = PBXBuildFile; fileRef = 02026CAA19363B5300E4EEF8 /* ArrayTests.m */; };
		02026CAC19363B5300E4EEF8 /* ArrayTests.m in Sources */ = {isa = PBXBuildFile; fileRef = 02026CAA19363B5300E4EEF8 /* ArrayTests.m */; };
		02026CAE193662AF00E4EEF8 /* LinkTests.m in Sources */ = {isa = PBXBuildFile; fileRef = 02026CAD193662AF00E4EEF8 /* LinkTests.m */; };
		02026CAF193662AF00E4EEF8 /* LinkTests.m in Sources */ = {isa = PBXBuildFile; fileRef = 02026CAD193662AF00E4EEF8 /* LinkTests.m */; };
		02026CB919379F6800E4EEF8 /* DynamicTests.m in Sources */ = {isa = PBXBuildFile; fileRef = 02026CB619379EB700E4EEF8 /* DynamicTests.m */; };
		02026CBA19379F6E00E4EEF8 /* DynamicTests.m in Sources */ = {isa = PBXBuildFile; fileRef = 02026CB619379EB700E4EEF8 /* DynamicTests.m */; };
		02026D04193E31A300E4EEF8 /* libtightdb.a in Frameworks */ = {isa = PBXBuildFile; fileRef = 02026D02193E2E1100E4EEF8 /* libtightdb.a */; };
<<<<<<< HEAD
		02026D11193E8BC900E4EEF8 /* RLMArrayLinkView.mm in Sources */ = {isa = PBXBuildFile; fileRef = 02026D0E193E8BC900E4EEF8 /* RLMArrayLinkView.mm */; };
		02026D12193E8BC900E4EEF8 /* RLMArrayLinkView.mm in Sources */ = {isa = PBXBuildFile; fileRef = 02026D0E193E8BC900E4EEF8 /* RLMArrayLinkView.mm */; };
		02026D13193E8C0000E4EEF8 /* ArrayPropertyTests.m in Sources */ = {isa = PBXBuildFile; fileRef = 02CF6578193A3BB200E01CFD /* ArrayPropertyTests.m */; };
		02026D14193E8C0400E4EEF8 /* ArrayPropertyTests.m in Sources */ = {isa = PBXBuildFile; fileRef = 02CF6578193A3BB200E01CFD /* ArrayPropertyTests.m */; };
		02026D16193E8F6400E4EEF8 /* RLMArray.mm in Sources */ = {isa = PBXBuildFile; fileRef = 02026D15193E8F6400E4EEF8 /* RLMArray.mm */; };
		02026D17193E8F6400E4EEF8 /* RLMArray.mm in Sources */ = {isa = PBXBuildFile; fileRef = 02026D15193E8F6400E4EEF8 /* RLMArray.mm */; };
=======
		025CA43C19404343005B5C58 /* Realm.framework in Frameworks */ = {isa = PBXBuildFile; fileRef = 02C4145E191DE49600F858D9 /* Realm.framework */; };
>>>>>>> 27d56058
		02C4145F191DE49600F858D9 /* Cocoa.framework in Frameworks */ = {isa = PBXBuildFile; fileRef = E918909C177B677900653D7A /* Cocoa.framework */; };
		02C41465191DE49600F858D9 /* InfoPlist.strings in Resources */ = {isa = PBXBuildFile; fileRef = 02C41463191DE49600F858D9 /* InfoPlist.strings */; };
		02C4146F191DE49600F858D9 /* XCTest.framework in Frameworks */ = {isa = PBXBuildFile; fileRef = 4B7ACCD718FDD8E4008B7B95 /* XCTest.framework */; };
		02C41470191DE49600F858D9 /* Cocoa.framework in Frameworks */ = {isa = PBXBuildFile; fileRef = E918909C177B677900653D7A /* Cocoa.framework */; };
		02C41479191DE49600F858D9 /* InfoPlist.strings in Resources */ = {isa = PBXBuildFile; fileRef = 02C41477191DE49600F858D9 /* InfoPlist.strings */; };
		02C4147B191DE49600F858D9 /* RealmTests.m in Sources */ = {isa = PBXBuildFile; fileRef = 02C4147A191DE49600F858D9 /* RealmTests.m */; };
		02C41492191DE68900F858D9 /* RLMTestCase.m in Sources */ = {isa = PBXBuildFile; fileRef = 02C4148F191DE68900F858D9 /* RLMTestCase.m */; };
		02C41493191DE68900F858D9 /* XCTestCase+AsyncTesting.m in Sources */ = {isa = PBXBuildFile; fileRef = 02C41491191DE68900F858D9 /* XCTestCase+AsyncTesting.m */; };
		02C414C2191F3D1500F858D9 /* libstdc++.6.dylib in Frameworks */ = {isa = PBXBuildFile; fileRef = 02C414C1191F3D1500F858D9 /* libstdc++.6.dylib */; };
		02C414D81921939D00F858D9 /* QueryTests.m in Sources */ = {isa = PBXBuildFile; fileRef = 02C414D71921939D00F858D9 /* QueryTests.m */; };
		02C415061921B0C400F858D9 /* Foundation.framework in Frameworks */ = {isa = PBXBuildFile; fileRef = 02C414DE1921B07200F858D9 /* Foundation.framework */; };
		02C415131921B0C400F858D9 /* XCTest.framework in Frameworks */ = {isa = PBXBuildFile; fileRef = 4B7ACCD718FDD8E4008B7B95 /* XCTest.framework */; };
		02C415141921B0C400F858D9 /* Foundation.framework in Frameworks */ = {isa = PBXBuildFile; fileRef = 02C414DE1921B07200F858D9 /* Foundation.framework */; };
		02C415151921B0C400F858D9 /* UIKit.framework in Frameworks */ = {isa = PBXBuildFile; fileRef = 02C414EE1921B07200F858D9 /* UIKit.framework */; };
		02C4153E1921B25000F858D9 /* QueryTests.m in Sources */ = {isa = PBXBuildFile; fileRef = 02C414D71921939D00F858D9 /* QueryTests.m */; };
		02C4153F1921B25000F858D9 /* RealmTests.m in Sources */ = {isa = PBXBuildFile; fileRef = 02C4147A191DE49600F858D9 /* RealmTests.m */; };
		02C415411921B25B00F858D9 /* libstdc++.6.dylib in Frameworks */ = {isa = PBXBuildFile; fileRef = 02C415401921B25B00F858D9 /* libstdc++.6.dylib */; };
		02C415431921B4FE00F858D9 /* RLMTestCase.m in Sources */ = {isa = PBXBuildFile; fileRef = 02C4148F191DE68900F858D9 /* RLMTestCase.m */; };
		02C415441921B50000F858D9 /* XCTestCase+AsyncTesting.m in Sources */ = {isa = PBXBuildFile; fileRef = 02C41491191DE68900F858D9 /* XCTestCase+AsyncTesting.m */; };
		02E4D6AA192E3DC40082808D /* Realm.h in Headers */ = {isa = PBXBuildFile; fileRef = 02E4D68B192E3DC40082808D /* Realm.h */; settings = {ATTRIBUTES = (Public, ); }; };
		02E4D6AB192E3DC40082808D /* Realm.h in Headers */ = {isa = PBXBuildFile; fileRef = 02E4D68B192E3DC40082808D /* Realm.h */; settings = {ATTRIBUTES = (Public, ); }; };
		02E4D6AC192E3DC40082808D /* RLMAccessor.h in Headers */ = {isa = PBXBuildFile; fileRef = 02E4D68C192E3DC40082808D /* RLMAccessor.h */; settings = {ATTRIBUTES = (Public, ); }; };
		02E4D6AD192E3DC40082808D /* RLMAccessor.h in Headers */ = {isa = PBXBuildFile; fileRef = 02E4D68C192E3DC40082808D /* RLMAccessor.h */; };
		02E4D6AE192E3DC40082808D /* RLMAccessor.mm in Sources */ = {isa = PBXBuildFile; fileRef = 02E4D68D192E3DC40082808D /* RLMAccessor.mm */; };
		02E4D6AF192E3DC40082808D /* RLMAccessor.mm in Sources */ = {isa = PBXBuildFile; fileRef = 02E4D68D192E3DC40082808D /* RLMAccessor.mm */; };
		02E4D6B0192E3DC40082808D /* RLMArray_Private.hpp in Headers */ = {isa = PBXBuildFile; fileRef = 02E4D68E192E3DC40082808D /* RLMArray_Private.hpp */; settings = {ATTRIBUTES = (Private, ); }; };
		02E4D6B1192E3DC40082808D /* RLMArray_Private.hpp in Headers */ = {isa = PBXBuildFile; fileRef = 02E4D68E192E3DC40082808D /* RLMArray_Private.hpp */; };
		02E4D6B2192E3DC40082808D /* RLMArray.h in Headers */ = {isa = PBXBuildFile; fileRef = 02E4D68F192E3DC40082808D /* RLMArray.h */; settings = {ATTRIBUTES = (Public, ); }; };
		02E4D6B3192E3DC40082808D /* RLMArray.h in Headers */ = {isa = PBXBuildFile; fileRef = 02E4D68F192E3DC40082808D /* RLMArray.h */; settings = {ATTRIBUTES = (Public, ); }; };
		02E4D6B4192E3DC40082808D /* RLMArrayTableView.mm in Sources */ = {isa = PBXBuildFile; fileRef = 02E4D690192E3DC40082808D /* RLMArrayTableView.mm */; };
		02E4D6B5192E3DC40082808D /* RLMArrayTableView.mm in Sources */ = {isa = PBXBuildFile; fileRef = 02E4D690192E3DC40082808D /* RLMArrayTableView.mm */; };
		02E4D6B8192E3DC40082808D /* RLMArrayAccessors.mm in Sources */ = {isa = PBXBuildFile; fileRef = 02E4D692192E3DC40082808D /* RLMArrayAccessors.mm */; };
		02E4D6B9192E3DC40082808D /* RLMArrayAccessors.mm in Sources */ = {isa = PBXBuildFile; fileRef = 02E4D692192E3DC40082808D /* RLMArrayAccessors.mm */; };
		02E4D6BA192E3DC40082808D /* RLMConstants.h in Headers */ = {isa = PBXBuildFile; fileRef = 02E4D693192E3DC40082808D /* RLMConstants.h */; settings = {ATTRIBUTES = (Public, ); }; };
		02E4D6BB192E3DC40082808D /* RLMConstants.h in Headers */ = {isa = PBXBuildFile; fileRef = 02E4D693192E3DC40082808D /* RLMConstants.h */; settings = {ATTRIBUTES = (Public, ); }; };
		02E4D6BC192E3DC40082808D /* RLMConstants.m in Sources */ = {isa = PBXBuildFile; fileRef = 02E4D694192E3DC40082808D /* RLMConstants.m */; };
		02E4D6BD192E3DC40082808D /* RLMConstants.m in Sources */ = {isa = PBXBuildFile; fileRef = 02E4D694192E3DC40082808D /* RLMConstants.m */; };
		02E4D6BE192E3DC40082808D /* RLMObject_Private.h in Headers */ = {isa = PBXBuildFile; fileRef = 02E4D695192E3DC40082808D /* RLMObject_Private.h */; settings = {ATTRIBUTES = (Private, ); }; };
		02E4D6BF192E3DC40082808D /* RLMObject_Private.h in Headers */ = {isa = PBXBuildFile; fileRef = 02E4D695192E3DC40082808D /* RLMObject_Private.h */; };
		02E4D6C0192E3DC40082808D /* RLMObject.h in Headers */ = {isa = PBXBuildFile; fileRef = 02E4D696192E3DC40082808D /* RLMObject.h */; settings = {ATTRIBUTES = (Public, ); }; };
		02E4D6C1192E3DC40082808D /* RLMObject.h in Headers */ = {isa = PBXBuildFile; fileRef = 02E4D696192E3DC40082808D /* RLMObject.h */; settings = {ATTRIBUTES = (Public, ); }; };
		02E4D6C2192E3DC40082808D /* RLMObject.mm in Sources */ = {isa = PBXBuildFile; fileRef = 02E4D697192E3DC40082808D /* RLMObject.mm */; };
		02E4D6C3192E3DC40082808D /* RLMObject.mm in Sources */ = {isa = PBXBuildFile; fileRef = 02E4D697192E3DC40082808D /* RLMObject.mm */; };
		02E4D6C4192E3DC40082808D /* RLMObjectSchema_Private.hpp in Headers */ = {isa = PBXBuildFile; fileRef = 02E4D698192E3DC40082808D /* RLMObjectSchema_Private.hpp */; settings = {ATTRIBUTES = (Private, ); }; };
		02E4D6C5192E3DC40082808D /* RLMObjectSchema_Private.hpp in Headers */ = {isa = PBXBuildFile; fileRef = 02E4D698192E3DC40082808D /* RLMObjectSchema_Private.hpp */; };
		02E4D6C6192E3DC40082808D /* RLMObjectSchema.h in Headers */ = {isa = PBXBuildFile; fileRef = 02E4D699192E3DC40082808D /* RLMObjectSchema.h */; settings = {ATTRIBUTES = (Public, ); }; };
		02E4D6C7192E3DC40082808D /* RLMObjectSchema.h in Headers */ = {isa = PBXBuildFile; fileRef = 02E4D699192E3DC40082808D /* RLMObjectSchema.h */; settings = {ATTRIBUTES = (Public, ); }; };
		02E4D6C8192E3DC40082808D /* RLMObjectSchema.mm in Sources */ = {isa = PBXBuildFile; fileRef = 02E4D69A192E3DC40082808D /* RLMObjectSchema.mm */; };
		02E4D6C9192E3DC40082808D /* RLMObjectSchema.mm in Sources */ = {isa = PBXBuildFile; fileRef = 02E4D69A192E3DC40082808D /* RLMObjectSchema.mm */; };
		02E4D6CA192E3DC40082808D /* RLMObjectStore.h in Headers */ = {isa = PBXBuildFile; fileRef = 02E4D69B192E3DC40082808D /* RLMObjectStore.h */; settings = {ATTRIBUTES = (Public, ); }; };
		02E4D6CB192E3DC40082808D /* RLMObjectStore.h in Headers */ = {isa = PBXBuildFile; fileRef = 02E4D69B192E3DC40082808D /* RLMObjectStore.h */; };
		02E4D6CC192E3DC40082808D /* RLMObjectStore.mm in Sources */ = {isa = PBXBuildFile; fileRef = 02E4D69C192E3DC40082808D /* RLMObjectStore.mm */; };
		02E4D6CD192E3DC40082808D /* RLMObjectStore.mm in Sources */ = {isa = PBXBuildFile; fileRef = 02E4D69C192E3DC40082808D /* RLMObjectStore.mm */; };
		02E4D6CE192E3DC40082808D /* RLMProperty_Private.h in Headers */ = {isa = PBXBuildFile; fileRef = 02E4D69D192E3DC40082808D /* RLMProperty_Private.h */; settings = {ATTRIBUTES = (Private, ); }; };
		02E4D6CF192E3DC40082808D /* RLMProperty_Private.h in Headers */ = {isa = PBXBuildFile; fileRef = 02E4D69D192E3DC40082808D /* RLMProperty_Private.h */; };
		02E4D6D0192E3DC40082808D /* RLMProperty.h in Headers */ = {isa = PBXBuildFile; fileRef = 02E4D69E192E3DC40082808D /* RLMProperty.h */; settings = {ATTRIBUTES = (Public, ); }; };
		02E4D6D1192E3DC40082808D /* RLMProperty.h in Headers */ = {isa = PBXBuildFile; fileRef = 02E4D69E192E3DC40082808D /* RLMProperty.h */; settings = {ATTRIBUTES = (Public, ); }; };
		02E4D6D2192E3DC40082808D /* RLMProperty.m in Sources */ = {isa = PBXBuildFile; fileRef = 02E4D69F192E3DC40082808D /* RLMProperty.m */; };
		02E4D6D3192E3DC40082808D /* RLMProperty.m in Sources */ = {isa = PBXBuildFile; fileRef = 02E4D69F192E3DC40082808D /* RLMProperty.m */; };
		02E4D6D4192E3DC40082808D /* RLMQueryUtil.h in Headers */ = {isa = PBXBuildFile; fileRef = 02E4D6A0192E3DC40082808D /* RLMQueryUtil.h */; settings = {ATTRIBUTES = (Public, ); }; };
		02E4D6D5192E3DC40082808D /* RLMQueryUtil.h in Headers */ = {isa = PBXBuildFile; fileRef = 02E4D6A0192E3DC40082808D /* RLMQueryUtil.h */; };
		02E4D6D6192E3DC40082808D /* RLMQueryUtil.mm in Sources */ = {isa = PBXBuildFile; fileRef = 02E4D6A1192E3DC40082808D /* RLMQueryUtil.mm */; };
		02E4D6D7192E3DC40082808D /* RLMQueryUtil.mm in Sources */ = {isa = PBXBuildFile; fileRef = 02E4D6A1192E3DC40082808D /* RLMQueryUtil.mm */; };
		02E4D6D8192E3DC40082808D /* RLMRealm_Private.hpp in Headers */ = {isa = PBXBuildFile; fileRef = 02E4D6A2192E3DC40082808D /* RLMRealm_Private.hpp */; settings = {ATTRIBUTES = (Private, ); }; };
		02E4D6D9192E3DC40082808D /* RLMRealm_Private.hpp in Headers */ = {isa = PBXBuildFile; fileRef = 02E4D6A2192E3DC40082808D /* RLMRealm_Private.hpp */; };
		02E4D6DA192E3DC40082808D /* RLMRealm.h in Headers */ = {isa = PBXBuildFile; fileRef = 02E4D6A3192E3DC40082808D /* RLMRealm.h */; settings = {ATTRIBUTES = (Public, ); }; };
		02E4D6DB192E3DC40082808D /* RLMRealm.h in Headers */ = {isa = PBXBuildFile; fileRef = 02E4D6A3192E3DC40082808D /* RLMRealm.h */; settings = {ATTRIBUTES = (Public, ); }; };
		02E4D6DC192E3DC40082808D /* RLMRealm.mm in Sources */ = {isa = PBXBuildFile; fileRef = 02E4D6A4192E3DC40082808D /* RLMRealm.mm */; };
		02E4D6DD192E3DC40082808D /* RLMRealm.mm in Sources */ = {isa = PBXBuildFile; fileRef = 02E4D6A4192E3DC40082808D /* RLMRealm.mm */; };
		02E4D6DE192E3DC40082808D /* RLMSchema_Private.h in Headers */ = {isa = PBXBuildFile; fileRef = 02E4D6A5192E3DC40082808D /* RLMSchema_Private.h */; settings = {ATTRIBUTES = (Private, ); }; };
		02E4D6DF192E3DC40082808D /* RLMSchema_Private.h in Headers */ = {isa = PBXBuildFile; fileRef = 02E4D6A5192E3DC40082808D /* RLMSchema_Private.h */; };
		02E4D6E0192E3DC40082808D /* RLMSchema.h in Headers */ = {isa = PBXBuildFile; fileRef = 02E4D6A6192E3DC40082808D /* RLMSchema.h */; settings = {ATTRIBUTES = (Public, ); }; };
		02E4D6E1192E3DC40082808D /* RLMSchema.h in Headers */ = {isa = PBXBuildFile; fileRef = 02E4D6A6192E3DC40082808D /* RLMSchema.h */; settings = {ATTRIBUTES = (Public, ); }; };
		02E4D6E2192E3DC40082808D /* RLMSchema.mm in Sources */ = {isa = PBXBuildFile; fileRef = 02E4D6A7192E3DC40082808D /* RLMSchema.mm */; };
		02E4D6E3192E3DC40082808D /* RLMSchema.mm in Sources */ = {isa = PBXBuildFile; fileRef = 02E4D6A7192E3DC40082808D /* RLMSchema.mm */; };
		02E4D6E4192E3DC40082808D /* RLMUtil.h in Headers */ = {isa = PBXBuildFile; fileRef = 02E4D6A8192E3DC40082808D /* RLMUtil.h */; settings = {ATTRIBUTES = (Public, ); }; };
		02E4D6E5192E3DC40082808D /* RLMUtil.h in Headers */ = {isa = PBXBuildFile; fileRef = 02E4D6A8192E3DC40082808D /* RLMUtil.h */; };
		02E4D6E6192E3DC40082808D /* RLMUtil.mm in Sources */ = {isa = PBXBuildFile; fileRef = 02E4D6A9192E3DC40082808D /* RLMUtil.mm */; };
		02E4D6E7192E3DC40082808D /* RLMUtil.mm in Sources */ = {isa = PBXBuildFile; fileRef = 02E4D6A9192E3DC40082808D /* RLMUtil.mm */; };
		02E4D6E9192E58250082808D /* MixedTests.m in Sources */ = {isa = PBXBuildFile; fileRef = 02E4D6E8192E58250082808D /* MixedTests.m */; };
		02E4D6EA192E58250082808D /* MixedTests.m in Sources */ = {isa = PBXBuildFile; fileRef = 02E4D6E8192E58250082808D /* MixedTests.m */; };
		02E4D6EC192E58320082808D /* RLMTestObjects.m in Sources */ = {isa = PBXBuildFile; fileRef = 02E4D6EB192E58320082808D /* RLMTestObjects.m */; };
		02E4D6ED192E58320082808D /* RLMTestObjects.m in Sources */ = {isa = PBXBuildFile; fileRef = 02E4D6EB192E58320082808D /* RLMTestObjects.m */; };
		4D3F56501923668700240A75 /* ObjectTests.m in Sources */ = {isa = PBXBuildFile; fileRef = 4D3F564E1923667700240A75 /* ObjectTests.m */; };
		4D3F56511923668700240A75 /* ObjectTests.m in Sources */ = {isa = PBXBuildFile; fileRef = 4D3F564E1923667700240A75 /* ObjectTests.m */; };
		4D8D90B1192B80F0004C89AA /* TransactionTests.m in Sources */ = {isa = PBXBuildFile; fileRef = 4D8D90AF192B7FC4004C89AA /* TransactionTests.m */; };
		4D8D90B2192B825E004C89AA /* TransactionTests.m in Sources */ = {isa = PBXBuildFile; fileRef = 4D8D90AF192B7FC4004C89AA /* TransactionTests.m */; };
		4DFB045D192F877300F36C59 /* ObjectInterfaceTests.m in Sources */ = {isa = PBXBuildFile; fileRef = 4DFB045C192F877300F36C59 /* ObjectInterfaceTests.m */; };
		4DFB045E192F877300F36C59 /* ObjectInterfaceTests.m in Sources */ = {isa = PBXBuildFile; fileRef = 4DFB045C192F877300F36C59 /* ObjectInterfaceTests.m */; };
		4DFB0460192F9DD700F36C59 /* CHANGELOG.md in Resources */ = {isa = PBXBuildFile; fileRef = 4DFB045F192F9DD700F36C59 /* CHANGELOG.md */; };
/* End PBXBuildFile section */

/* Begin PBXContainerItemProxy section */
		02026CBE193CDA6B00E4EEF8 /* PBXContainerItemProxy */ = {
			isa = PBXContainerItemProxy;
			containerPortal = E9189091177B677900653D7A /* Project object */;
			proxyType = 1;
			remoteGlobalIDString = 421A99481933646F00F5E4D4;
			remoteInfo = "Framework-iOS";
		};
		02026CC0193CDA6E00E4EEF8 /* PBXContainerItemProxy */ = {
			isa = PBXContainerItemProxy;
			containerPortal = E9189091177B677900653D7A /* Project object */;
			proxyType = 1;
			remoteGlobalIDString = 02C415041921B0C300F858D9;
			remoteInfo = "Realm-iOS";
		};
		025CA43919403D6F005B5C58 /* PBXContainerItemProxy */ = {
			isa = PBXContainerItemProxy;
			containerPortal = E9189091177B677900653D7A /* Project object */;
			proxyType = 1;
			remoteGlobalIDString = 02C4145D191DE49600F858D9;
			remoteInfo = "OSX Framework";
		};
/* End PBXContainerItemProxy section */

/* Begin PBXCopyFilesBuildPhase section */
		02C415031921B0C300F858D9 /* CopyFiles */ = {
			isa = PBXCopyFilesBuildPhase;
			buildActionMask = 2147483647;
			dstPath = "include/$(PRODUCT_NAME)";
			dstSubfolderSpec = 16;
			files = (
			);
			runOnlyForDeploymentPostprocessing = 0;
		};
/* End PBXCopyFilesBuildPhase section */

/* Begin PBXFileReference section */
		02026CAA19363B5300E4EEF8 /* ArrayTests.m */ = {isa = PBXFileReference; fileEncoding = 4; lastKnownFileType = sourcecode.c.objc; path = ArrayTests.m; sourceTree = "<group>"; };
		02026CAD193662AF00E4EEF8 /* LinkTests.m */ = {isa = PBXFileReference; fileEncoding = 4; lastKnownFileType = sourcecode.c.objc; path = LinkTests.m; sourceTree = "<group>"; };
		02026CB619379EB700E4EEF8 /* DynamicTests.m */ = {isa = PBXFileReference; fileEncoding = 4; lastKnownFileType = sourcecode.c.objc; path = DynamicTests.m; sourceTree = "<group>"; };
		02026CC9193CF0BE00E4EEF8 /* Realm.framework */ = {isa = PBXFileReference; lastKnownFileType = wrapper.framework; name = Realm.framework; path = build/Release/Realm.framework; sourceTree = "<group>"; };
		02026D02193E2E1100E4EEF8 /* libtightdb.a */ = {isa = PBXFileReference; lastKnownFileType = archive.ar; name = libtightdb.a; path = "realm-core/libtightdb.a"; sourceTree = "<group>"; };
		02026D0E193E8BC900E4EEF8 /* RLMArrayLinkView.mm */ = {isa = PBXFileReference; fileEncoding = 4; lastKnownFileType = sourcecode.cpp.objcpp; path = RLMArrayLinkView.mm; sourceTree = "<group>"; };
		02026D15193E8F6400E4EEF8 /* RLMArray.mm */ = {isa = PBXFileReference; fileEncoding = 4; lastKnownFileType = sourcecode.cpp.objcpp; path = RLMArray.mm; sourceTree = "<group>"; };
		02C4145E191DE49600F858D9 /* Realm.framework */ = {isa = PBXFileReference; explicitFileType = wrapper.framework; includeInIndex = 0; path = Realm.framework; sourceTree = BUILT_PRODUCTS_DIR; };
		02C41462191DE49600F858D9 /* Realm-Info.plist */ = {isa = PBXFileReference; lastKnownFileType = text.plist.xml; path = "Realm-Info.plist"; sourceTree = "<group>"; };
		02C41464191DE49600F858D9 /* en */ = {isa = PBXFileReference; lastKnownFileType = text.plist.strings; name = en; path = en.lproj/InfoPlist.strings; sourceTree = "<group>"; };
		02C41466191DE49600F858D9 /* Realm-Prefix.pch */ = {isa = PBXFileReference; lastKnownFileType = sourcecode.c.h; path = "Realm-Prefix.pch"; sourceTree = "<group>"; };
		02C4146E191DE49600F858D9 /* OSX Tests.xctest */ = {isa = PBXFileReference; explicitFileType = wrapper.cfbundle; includeInIndex = 0; path = "OSX Tests.xctest"; sourceTree = BUILT_PRODUCTS_DIR; };
		02C41476191DE49600F858D9 /* RealmTests-Info.plist */ = {isa = PBXFileReference; lastKnownFileType = text.plist.xml; path = "RealmTests-Info.plist"; sourceTree = "<group>"; };
		02C41478191DE49600F858D9 /* en */ = {isa = PBXFileReference; lastKnownFileType = text.plist.strings; name = en; path = en.lproj/InfoPlist.strings; sourceTree = "<group>"; };
		02C4147A191DE49600F858D9 /* RealmTests.m */ = {isa = PBXFileReference; lastKnownFileType = sourcecode.c.objc; lineEnding = 0; path = RealmTests.m; sourceTree = "<group>"; xcLanguageSpecificationIdentifier = xcode.lang.objc; };
		02C4148E191DE68900F858D9 /* RLMTestCase.h */ = {isa = PBXFileReference; fileEncoding = 4; lastKnownFileType = sourcecode.c.h; path = RLMTestCase.h; sourceTree = "<group>"; };
		02C4148F191DE68900F858D9 /* RLMTestCase.m */ = {isa = PBXFileReference; fileEncoding = 4; lastKnownFileType = sourcecode.c.objc; path = RLMTestCase.m; sourceTree = "<group>"; };
		02C41490191DE68900F858D9 /* XCTestCase+AsyncTesting.h */ = {isa = PBXFileReference; fileEncoding = 4; lastKnownFileType = sourcecode.c.h; path = "XCTestCase+AsyncTesting.h"; sourceTree = "<group>"; };
		02C41491191DE68900F858D9 /* XCTestCase+AsyncTesting.m */ = {isa = PBXFileReference; fileEncoding = 4; lastKnownFileType = sourcecode.c.objc; path = "XCTestCase+AsyncTesting.m"; sourceTree = "<group>"; };
		02C414C1191F3D1500F858D9 /* libstdc++.6.dylib */ = {isa = PBXFileReference; lastKnownFileType = "compiled.mach-o.dylib"; name = "libstdc++.6.dylib"; path = "usr/lib/libstdc++.6.dylib"; sourceTree = SDKROOT; };
		02C414D71921939D00F858D9 /* QueryTests.m */ = {isa = PBXFileReference; fileEncoding = 4; lastKnownFileType = sourcecode.c.objc; path = QueryTests.m; sourceTree = "<group>"; };
		02C414DE1921B07200F858D9 /* Foundation.framework */ = {isa = PBXFileReference; lastKnownFileType = wrapper.framework; name = Foundation.framework; path = System/Library/Frameworks/Foundation.framework; sourceTree = SDKROOT; };
		02C414EE1921B07200F858D9 /* UIKit.framework */ = {isa = PBXFileReference; lastKnownFileType = wrapper.framework; name = UIKit.framework; path = Library/Frameworks/UIKit.framework; sourceTree = DEVELOPER_DIR; };
		02C415051921B0C300F858D9 /* libRealm.a */ = {isa = PBXFileReference; explicitFileType = archive.ar; includeInIndex = 0; path = libRealm.a; sourceTree = BUILT_PRODUCTS_DIR; };
		02C415121921B0C400F858D9 /* iOS Tests.xctest */ = {isa = PBXFileReference; explicitFileType = wrapper.cfbundle; includeInIndex = 0; path = "iOS Tests.xctest"; sourceTree = BUILT_PRODUCTS_DIR; };
		02C415401921B25B00F858D9 /* libstdc++.6.dylib */ = {isa = PBXFileReference; lastKnownFileType = "compiled.mach-o.dylib"; name = "libstdc++.6.dylib"; path = "Platforms/iPhoneOS.platform/Developer/SDKs/iPhoneOS7.1.sdk/usr/lib/libstdc++.6.dylib"; sourceTree = DEVELOPER_DIR; };
		02C415501921BF2500F858D9 /* Realm-iOSTests-Info.plist */ = {isa = PBXFileReference; fileEncoding = 4; lastKnownFileType = text.plist.xml; path = "Realm-iOSTests-Info.plist"; sourceTree = "<group>"; };
		02C415521921BF3C00F858D9 /* Realm-iOS-Prefix.pch */ = {isa = PBXFileReference; fileEncoding = 4; lastKnownFileType = sourcecode.c.h; path = "Realm-iOS-Prefix.pch"; sourceTree = "<group>"; };
		02CF6578193A3BB200E01CFD /* ArrayPropertyTests.m */ = {isa = PBXFileReference; fileEncoding = 4; lastKnownFileType = sourcecode.c.objc; path = ArrayPropertyTests.m; sourceTree = "<group>"; };
		02E4D68B192E3DC40082808D /* Realm.h */ = {isa = PBXFileReference; fileEncoding = 4; lastKnownFileType = sourcecode.c.h; path = Realm.h; sourceTree = "<group>"; };
		02E4D68C192E3DC40082808D /* RLMAccessor.h */ = {isa = PBXFileReference; fileEncoding = 4; lastKnownFileType = sourcecode.c.h; path = RLMAccessor.h; sourceTree = "<group>"; };
		02E4D68D192E3DC40082808D /* RLMAccessor.mm */ = {isa = PBXFileReference; fileEncoding = 4; lastKnownFileType = sourcecode.cpp.objcpp; lineEnding = 0; path = RLMAccessor.mm; sourceTree = "<group>"; xcLanguageSpecificationIdentifier = xcode.lang.objcpp; };
		02E4D68E192E3DC40082808D /* RLMArray_Private.hpp */ = {isa = PBXFileReference; fileEncoding = 4; lastKnownFileType = sourcecode.cpp.h; path = RLMArray_Private.hpp; sourceTree = "<group>"; };
		02E4D68F192E3DC40082808D /* RLMArray.h */ = {isa = PBXFileReference; fileEncoding = 4; lastKnownFileType = sourcecode.c.h; path = RLMArray.h; sourceTree = "<group>"; };
		02E4D690192E3DC40082808D /* RLMArrayTableView.mm */ = {isa = PBXFileReference; fileEncoding = 4; lastKnownFileType = sourcecode.cpp.objcpp; path = RLMArrayTableView.mm; sourceTree = "<group>"; };
		02E4D692192E3DC40082808D /* RLMArrayAccessors.mm */ = {isa = PBXFileReference; fileEncoding = 4; lastKnownFileType = sourcecode.cpp.objcpp; path = RLMArrayAccessors.mm; sourceTree = "<group>"; };
		02E4D693192E3DC40082808D /* RLMConstants.h */ = {isa = PBXFileReference; fileEncoding = 4; lastKnownFileType = sourcecode.c.h; path = RLMConstants.h; sourceTree = "<group>"; };
		02E4D694192E3DC40082808D /* RLMConstants.m */ = {isa = PBXFileReference; fileEncoding = 4; lastKnownFileType = sourcecode.c.objc; path = RLMConstants.m; sourceTree = "<group>"; };
		02E4D695192E3DC40082808D /* RLMObject_Private.h */ = {isa = PBXFileReference; fileEncoding = 4; lastKnownFileType = sourcecode.c.h; path = RLMObject_Private.h; sourceTree = "<group>"; };
		02E4D696192E3DC40082808D /* RLMObject.h */ = {isa = PBXFileReference; fileEncoding = 4; lastKnownFileType = sourcecode.c.h; path = RLMObject.h; sourceTree = "<group>"; };
		02E4D697192E3DC40082808D /* RLMObject.mm */ = {isa = PBXFileReference; fileEncoding = 4; lastKnownFileType = sourcecode.cpp.objcpp; path = RLMObject.mm; sourceTree = "<group>"; };
		02E4D698192E3DC40082808D /* RLMObjectSchema_Private.hpp */ = {isa = PBXFileReference; fileEncoding = 4; lastKnownFileType = sourcecode.cpp.h; path = RLMObjectSchema_Private.hpp; sourceTree = "<group>"; };
		02E4D699192E3DC40082808D /* RLMObjectSchema.h */ = {isa = PBXFileReference; fileEncoding = 4; lastKnownFileType = sourcecode.c.h; path = RLMObjectSchema.h; sourceTree = "<group>"; };
		02E4D69A192E3DC40082808D /* RLMObjectSchema.mm */ = {isa = PBXFileReference; fileEncoding = 4; lastKnownFileType = sourcecode.cpp.objcpp; path = RLMObjectSchema.mm; sourceTree = "<group>"; };
		02E4D69B192E3DC40082808D /* RLMObjectStore.h */ = {isa = PBXFileReference; fileEncoding = 4; lastKnownFileType = sourcecode.c.h; path = RLMObjectStore.h; sourceTree = "<group>"; };
		02E4D69C192E3DC40082808D /* RLMObjectStore.mm */ = {isa = PBXFileReference; fileEncoding = 4; lastKnownFileType = sourcecode.cpp.objcpp; path = RLMObjectStore.mm; sourceTree = "<group>"; };
		02E4D69D192E3DC40082808D /* RLMProperty_Private.h */ = {isa = PBXFileReference; fileEncoding = 4; lastKnownFileType = sourcecode.c.h; path = RLMProperty_Private.h; sourceTree = "<group>"; };
		02E4D69E192E3DC40082808D /* RLMProperty.h */ = {isa = PBXFileReference; fileEncoding = 4; lastKnownFileType = sourcecode.c.h; path = RLMProperty.h; sourceTree = "<group>"; };
		02E4D69F192E3DC40082808D /* RLMProperty.m */ = {isa = PBXFileReference; fileEncoding = 4; lastKnownFileType = sourcecode.c.objc; path = RLMProperty.m; sourceTree = "<group>"; };
		02E4D6A0192E3DC40082808D /* RLMQueryUtil.h */ = {isa = PBXFileReference; fileEncoding = 4; lastKnownFileType = sourcecode.c.h; path = RLMQueryUtil.h; sourceTree = "<group>"; };
		02E4D6A1192E3DC40082808D /* RLMQueryUtil.mm */ = {isa = PBXFileReference; fileEncoding = 4; lastKnownFileType = sourcecode.cpp.objcpp; path = RLMQueryUtil.mm; sourceTree = "<group>"; };
		02E4D6A2192E3DC40082808D /* RLMRealm_Private.hpp */ = {isa = PBXFileReference; fileEncoding = 4; lastKnownFileType = sourcecode.cpp.h; path = RLMRealm_Private.hpp; sourceTree = "<group>"; };
		02E4D6A3192E3DC40082808D /* RLMRealm.h */ = {isa = PBXFileReference; fileEncoding = 4; lastKnownFileType = sourcecode.c.h; path = RLMRealm.h; sourceTree = "<group>"; };
		02E4D6A4192E3DC40082808D /* RLMRealm.mm */ = {isa = PBXFileReference; fileEncoding = 4; lastKnownFileType = sourcecode.cpp.objcpp; lineEnding = 0; path = RLMRealm.mm; sourceTree = "<group>"; xcLanguageSpecificationIdentifier = xcode.lang.objcpp; };
		02E4D6A5192E3DC40082808D /* RLMSchema_Private.h */ = {isa = PBXFileReference; fileEncoding = 4; lastKnownFileType = sourcecode.c.h; path = RLMSchema_Private.h; sourceTree = "<group>"; };
		02E4D6A6192E3DC40082808D /* RLMSchema.h */ = {isa = PBXFileReference; fileEncoding = 4; lastKnownFileType = sourcecode.c.h; path = RLMSchema.h; sourceTree = "<group>"; };
		02E4D6A7192E3DC40082808D /* RLMSchema.mm */ = {isa = PBXFileReference; fileEncoding = 4; lastKnownFileType = sourcecode.cpp.objcpp; path = RLMSchema.mm; sourceTree = "<group>"; };
		02E4D6A8192E3DC40082808D /* RLMUtil.h */ = {isa = PBXFileReference; fileEncoding = 4; lastKnownFileType = sourcecode.c.h; path = RLMUtil.h; sourceTree = "<group>"; };
		02E4D6A9192E3DC40082808D /* RLMUtil.mm */ = {isa = PBXFileReference; fileEncoding = 4; lastKnownFileType = sourcecode.cpp.objcpp; path = RLMUtil.mm; sourceTree = "<group>"; };
		02E4D6E8192E58250082808D /* MixedTests.m */ = {isa = PBXFileReference; fileEncoding = 4; lastKnownFileType = sourcecode.c.objc; path = MixedTests.m; sourceTree = "<group>"; };
		02E4D6EB192E58320082808D /* RLMTestObjects.m */ = {isa = PBXFileReference; fileEncoding = 4; lastKnownFileType = sourcecode.c.objc; path = RLMTestObjects.m; sourceTree = "<group>"; };
		02E4D6EE192E583A0082808D /* RLMTestObjects.h */ = {isa = PBXFileReference; fileEncoding = 4; lastKnownFileType = sourcecode.c.h; path = RLMTestObjects.h; sourceTree = "<group>"; };
		4B7ACCD718FDD8E4008B7B95 /* XCTest.framework */ = {isa = PBXFileReference; lastKnownFileType = wrapper.framework; name = XCTest.framework; path = Library/Frameworks/XCTest.framework; sourceTree = DEVELOPER_DIR; };
		4D3F564E1923667700240A75 /* ObjectTests.m */ = {isa = PBXFileReference; fileEncoding = 4; lastKnownFileType = sourcecode.c.objc; path = ObjectTests.m; sourceTree = "<group>"; };
		4D8D90AF192B7FC4004C89AA /* TransactionTests.m */ = {isa = PBXFileReference; fileEncoding = 4; lastKnownFileType = sourcecode.c.objc; path = TransactionTests.m; sourceTree = "<group>"; };
		4DFB045C192F877300F36C59 /* ObjectInterfaceTests.m */ = {isa = PBXFileReference; fileEncoding = 4; lastKnownFileType = sourcecode.c.objc; path = ObjectInterfaceTests.m; sourceTree = "<group>"; };
		4DFB045F192F9DD700F36C59 /* CHANGELOG.md */ = {isa = PBXFileReference; fileEncoding = 4; lastKnownFileType = text; path = CHANGELOG.md; sourceTree = "<group>"; };
		E918909C177B677900653D7A /* Cocoa.framework */ = {isa = PBXFileReference; lastKnownFileType = wrapper.framework; name = Cocoa.framework; path = System/Library/Frameworks/Cocoa.framework; sourceTree = SDKROOT; };
		E918909F177B677900653D7A /* AppKit.framework */ = {isa = PBXFileReference; lastKnownFileType = wrapper.framework; name = AppKit.framework; path = System/Library/Frameworks/AppKit.framework; sourceTree = SDKROOT; };
		E91890A0177B677900653D7A /* CoreData.framework */ = {isa = PBXFileReference; lastKnownFileType = wrapper.framework; name = CoreData.framework; path = System/Library/Frameworks/CoreData.framework; sourceTree = SDKROOT; };
		E91890A1177B677900653D7A /* Foundation.framework */ = {isa = PBXFileReference; lastKnownFileType = wrapper.framework; name = Foundation.framework; path = System/Library/Frameworks/Foundation.framework; sourceTree = SDKROOT; };
/* End PBXFileReference section */

/* Begin PBXFrameworksBuildPhase section */
		02C4145A191DE49600F858D9 /* Frameworks */ = {
			isa = PBXFrameworksBuildPhase;
			buildActionMask = 2147483647;
			files = (
				02C4145F191DE49600F858D9 /* Cocoa.framework in Frameworks */,
				02026D04193E31A300E4EEF8 /* libtightdb.a in Frameworks */,
			);
			runOnlyForDeploymentPostprocessing = 0;
		};
		02C4146B191DE49600F858D9 /* Frameworks */ = {
			isa = PBXFrameworksBuildPhase;
			buildActionMask = 2147483647;
			files = (
				025CA43C19404343005B5C58 /* Realm.framework in Frameworks */,
				02C414C2191F3D1500F858D9 /* libstdc++.6.dylib in Frameworks */,
				02C41470191DE49600F858D9 /* Cocoa.framework in Frameworks */,
				02C4146F191DE49600F858D9 /* XCTest.framework in Frameworks */,
			);
			runOnlyForDeploymentPostprocessing = 0;
		};
		02C415021921B0C300F858D9 /* Frameworks */ = {
			isa = PBXFrameworksBuildPhase;
			buildActionMask = 2147483647;
			files = (
				02C415061921B0C400F858D9 /* Foundation.framework in Frameworks */,
			);
			runOnlyForDeploymentPostprocessing = 0;
		};
		02C4150F1921B0C400F858D9 /* Frameworks */ = {
			isa = PBXFrameworksBuildPhase;
			buildActionMask = 2147483647;
			files = (
				02C415411921B25B00F858D9 /* libstdc++.6.dylib in Frameworks */,
				02C415131921B0C400F858D9 /* XCTest.framework in Frameworks */,
				02C415151921B0C400F858D9 /* UIKit.framework in Frameworks */,
				02C415141921B0C400F858D9 /* Foundation.framework in Frameworks */,
			);
			runOnlyForDeploymentPostprocessing = 0;
		};
/* End PBXFrameworksBuildPhase section */

/* Begin PBXGroup section */
		02C41460191DE49600F858D9 /* Realm */ = {
			isa = PBXGroup;
			children = (
				02E4D68B192E3DC40082808D /* Realm.h */,
				02E4D68C192E3DC40082808D /* RLMAccessor.h */,
				02E4D68D192E3DC40082808D /* RLMAccessor.mm */,
				02E4D68E192E3DC40082808D /* RLMArray_Private.hpp */,
				02E4D68F192E3DC40082808D /* RLMArray.h */,
				02026D15193E8F6400E4EEF8 /* RLMArray.mm */,
				02E4D692192E3DC40082808D /* RLMArrayAccessors.mm */,
				02026D0E193E8BC900E4EEF8 /* RLMArrayLinkView.mm */,
				02E4D690192E3DC40082808D /* RLMArrayTableView.mm */,
				02E4D693192E3DC40082808D /* RLMConstants.h */,
				02E4D694192E3DC40082808D /* RLMConstants.m */,
				02E4D695192E3DC40082808D /* RLMObject_Private.h */,
				02E4D696192E3DC40082808D /* RLMObject.h */,
				02E4D697192E3DC40082808D /* RLMObject.mm */,
				02E4D698192E3DC40082808D /* RLMObjectSchema_Private.hpp */,
				02E4D699192E3DC40082808D /* RLMObjectSchema.h */,
				02E4D69A192E3DC40082808D /* RLMObjectSchema.mm */,
				02E4D69B192E3DC40082808D /* RLMObjectStore.h */,
				02E4D69C192E3DC40082808D /* RLMObjectStore.mm */,
				02E4D69D192E3DC40082808D /* RLMProperty_Private.h */,
				02E4D69E192E3DC40082808D /* RLMProperty.h */,
				02E4D69F192E3DC40082808D /* RLMProperty.m */,
				02E4D6A0192E3DC40082808D /* RLMQueryUtil.h */,
				02E4D6A1192E3DC40082808D /* RLMQueryUtil.mm */,
				02E4D6A2192E3DC40082808D /* RLMRealm_Private.hpp */,
				02E4D6A3192E3DC40082808D /* RLMRealm.h */,
				02E4D6A4192E3DC40082808D /* RLMRealm.mm */,
				02E4D6A5192E3DC40082808D /* RLMSchema_Private.h */,
				02E4D6A6192E3DC40082808D /* RLMSchema.h */,
				02E4D6A7192E3DC40082808D /* RLMSchema.mm */,
				02E4D6A8192E3DC40082808D /* RLMUtil.h */,
				02E4D6A9192E3DC40082808D /* RLMUtil.mm */,
				02C41461191DE49600F858D9 /* Supporting Files */,
			);
			path = Realm;
			sourceTree = "<group>";
		};
		02C41461191DE49600F858D9 /* Supporting Files */ = {
			isa = PBXGroup;
			children = (
				02C41462191DE49600F858D9 /* Realm-Info.plist */,
				02C41463191DE49600F858D9 /* InfoPlist.strings */,
				02C41466191DE49600F858D9 /* Realm-Prefix.pch */,
				02C415521921BF3C00F858D9 /* Realm-iOS-Prefix.pch */,
			);
			name = "Supporting Files";
			sourceTree = "<group>";
		};
		02C41474191DE49600F858D9 /* RealmTests */ = {
			isa = PBXGroup;
			children = (
				02026CAA19363B5300E4EEF8 /* ArrayTests.m */,
				02CF6578193A3BB200E01CFD /* ArrayPropertyTests.m */,
				02026CB619379EB700E4EEF8 /* DynamicTests.m */,
				02026CAD193662AF00E4EEF8 /* LinkTests.m */,
				02E4D6E8192E58250082808D /* MixedTests.m */,
				4DFB045C192F877300F36C59 /* ObjectInterfaceTests.m */,
				4D3F564E1923667700240A75 /* ObjectTests.m */,
				02C414D71921939D00F858D9 /* QueryTests.m */,
				02C4147A191DE49600F858D9 /* RealmTests.m */,
				4D8D90AF192B7FC4004C89AA /* TransactionTests.m */,
				02C4148E191DE68900F858D9 /* RLMTestCase.h */,
				02C4148F191DE68900F858D9 /* RLMTestCase.m */,
				02E4D6EE192E583A0082808D /* RLMTestObjects.h */,
				02E4D6EB192E58320082808D /* RLMTestObjects.m */,
				02C41490191DE68900F858D9 /* XCTestCase+AsyncTesting.h */,
				02C41491191DE68900F858D9 /* XCTestCase+AsyncTesting.m */,
				02C41475191DE49600F858D9 /* Supporting Files */,
			);
			name = RealmTests;
			path = Realm/Tests;
			sourceTree = "<group>";
		};
		02C41475191DE49600F858D9 /* Supporting Files */ = {
			isa = PBXGroup;
			children = (
				02C41476191DE49600F858D9 /* RealmTests-Info.plist */,
				02C415501921BF2500F858D9 /* Realm-iOSTests-Info.plist */,
				02C41477191DE49600F858D9 /* InfoPlist.strings */,
			);
			name = "Supporting Files";
			sourceTree = "<group>";
		};
		E9189090177B677900653D7A = {
			isa = PBXGroup;
			children = (
				4DFB045F192F9DD700F36C59 /* CHANGELOG.md */,
				02C41460191DE49600F858D9 /* Realm */,
				02C41474191DE49600F858D9 /* RealmTests */,
				E918909B177B677900653D7A /* Frameworks */,
				E918909A177B677900653D7A /* Products */,
			);
			sourceTree = "<group>";
		};
		E918909A177B677900653D7A /* Products */ = {
			isa = PBXGroup;
			children = (
				02C4145E191DE49600F858D9 /* Realm.framework */,
				02C4146E191DE49600F858D9 /* OSX Tests.xctest */,
				02C415051921B0C300F858D9 /* libRealm.a */,
				02C415121921B0C400F858D9 /* iOS Tests.xctest */,
			);
			name = Products;
			sourceTree = "<group>";
		};
		E918909B177B677900653D7A /* Frameworks */ = {
			isa = PBXGroup;
			children = (
				02026CC9193CF0BE00E4EEF8 /* Realm.framework */,
				02C415401921B25B00F858D9 /* libstdc++.6.dylib */,
				02C414C1191F3D1500F858D9 /* libstdc++.6.dylib */,
				02026D02193E2E1100E4EEF8 /* libtightdb.a */,
				4B7ACCD718FDD8E4008B7B95 /* XCTest.framework */,
				E918909C177B677900653D7A /* Cocoa.framework */,
				02C414DE1921B07200F858D9 /* Foundation.framework */,
				02C414EE1921B07200F858D9 /* UIKit.framework */,
				E918909E177B677900653D7A /* Other Frameworks */,
			);
			name = Frameworks;
			sourceTree = "<group>";
		};
		E918909E177B677900653D7A /* Other Frameworks */ = {
			isa = PBXGroup;
			children = (
				E918909F177B677900653D7A /* AppKit.framework */,
				E91890A0177B677900653D7A /* CoreData.framework */,
				E91890A1177B677900653D7A /* Foundation.framework */,
			);
			name = "Other Frameworks";
			sourceTree = "<group>";
		};
/* End PBXGroup section */

/* Begin PBXHeadersBuildPhase section */
		02C4145B191DE49600F858D9 /* Headers */ = {
			isa = PBXHeadersBuildPhase;
			buildActionMask = 2147483647;
			files = (
				02E4D6C6192E3DC40082808D /* RLMObjectSchema.h in Headers */,
				02E4D6D0192E3DC40082808D /* RLMProperty.h in Headers */,
				02E4D6AC192E3DC40082808D /* RLMAccessor.h in Headers */,
				02E4D6E0192E3DC40082808D /* RLMSchema.h in Headers */,
				02E4D6C0192E3DC40082808D /* RLMObject.h in Headers */,
				02E4D6E4192E3DC40082808D /* RLMUtil.h in Headers */,
				02E4D6CA192E3DC40082808D /* RLMObjectStore.h in Headers */,
				02E4D6D4192E3DC40082808D /* RLMQueryUtil.h in Headers */,
				02E4D6DA192E3DC40082808D /* RLMRealm.h in Headers */,
				02E4D6B2192E3DC40082808D /* RLMArray.h in Headers */,
				02E4D6BA192E3DC40082808D /* RLMConstants.h in Headers */,
				02E4D6AA192E3DC40082808D /* Realm.h in Headers */,
				02E4D6CE192E3DC40082808D /* RLMProperty_Private.h in Headers */,
				02E4D6BE192E3DC40082808D /* RLMObject_Private.h in Headers */,
				02E4D6DE192E3DC40082808D /* RLMSchema_Private.h in Headers */,
				02E4D6B0192E3DC40082808D /* RLMArray_Private.hpp in Headers */,
				02E4D6D8192E3DC40082808D /* RLMRealm_Private.hpp in Headers */,
				02E4D6C4192E3DC40082808D /* RLMObjectSchema_Private.hpp in Headers */,
			);
			runOnlyForDeploymentPostprocessing = 0;
		};
		02C4154A1921BE3F00F858D9 /* Headers */ = {
			isa = PBXHeadersBuildPhase;
			buildActionMask = 2147483647;
			files = (
				02E4D6AB192E3DC40082808D /* Realm.h in Headers */,
				02E4D6DB192E3DC40082808D /* RLMRealm.h in Headers */,
				02E4D6C1192E3DC40082808D /* RLMObject.h in Headers */,
				02E4D6B3192E3DC40082808D /* RLMArray.h in Headers */,
				02E4D6E1192E3DC40082808D /* RLMSchema.h in Headers */,
				02E4D6C7192E3DC40082808D /* RLMObjectSchema.h in Headers */,
				02E4D6D1192E3DC40082808D /* RLMProperty.h in Headers */,
				02E4D6BB192E3DC40082808D /* RLMConstants.h in Headers */,
				02E4D6CF192E3DC40082808D /* RLMProperty_Private.h in Headers */,
				02E4D6DF192E3DC40082808D /* RLMSchema_Private.h in Headers */,
				02E4D6BF192E3DC40082808D /* RLMObject_Private.h in Headers */,
				02E4D6C5192E3DC40082808D /* RLMObjectSchema_Private.hpp in Headers */,
				02E4D6D9192E3DC40082808D /* RLMRealm_Private.hpp in Headers */,
				02E4D6AD192E3DC40082808D /* RLMAccessor.h in Headers */,
				02E4D6D5192E3DC40082808D /* RLMQueryUtil.h in Headers */,
				02E4D6E5192E3DC40082808D /* RLMUtil.h in Headers */,
				02E4D6CB192E3DC40082808D /* RLMObjectStore.h in Headers */,
				02E4D6B1192E3DC40082808D /* RLMArray_Private.hpp in Headers */,
			);
			runOnlyForDeploymentPostprocessing = 0;
		};
/* End PBXHeadersBuildPhase section */

/* Begin PBXNativeTarget section */
		02C4145D191DE49600F858D9 /* OSX Framework */ = {
			isa = PBXNativeTarget;
			buildConfigurationList = 02C4147C191DE49600F858D9 /* Build configuration list for PBXNativeTarget "OSX Framework" */;
			buildPhases = (
				02C41459191DE49600F858D9 /* Sources */,
				02C4145A191DE49600F858D9 /* Frameworks */,
				02C4145B191DE49600F858D9 /* Headers */,
				02C4145C191DE49600F858D9 /* Resources */,
			);
			buildRules = (
			);
			dependencies = (
			);
			name = "OSX Framework";
			productName = Realm;
			productReference = 02C4145E191DE49600F858D9 /* Realm.framework */;
			productType = "com.apple.product-type.framework";
		};
		02C4146D191DE49600F858D9 /* OSX Tests */ = {
			isa = PBXNativeTarget;
			buildConfigurationList = 02C4147F191DE49600F858D9 /* Build configuration list for PBXNativeTarget "OSX Tests" */;
			buildPhases = (
				02C4146A191DE49600F858D9 /* Sources */,
				02C4146B191DE49600F858D9 /* Frameworks */,
				02C4146C191DE49600F858D9 /* Resources */,
			);
			buildRules = (
			);
			dependencies = (
				025CA43A19403D6F005B5C58 /* PBXTargetDependency */,
			);
			name = "OSX Tests";
			productName = RealmTests;
			productReference = 02C4146E191DE49600F858D9 /* OSX Tests.xctest */;
			productType = "com.apple.product-type.bundle.unit-test";
		};
		02C415041921B0C300F858D9 /* iOS Library */ = {
			isa = PBXNativeTarget;
			buildConfigurationList = 02C415211921B0C400F858D9 /* Build configuration list for PBXNativeTarget "iOS Library" */;
			buildPhases = (
				02C415011921B0C300F858D9 /* Sources */,
				02C415021921B0C300F858D9 /* Frameworks */,
				02C415031921B0C300F858D9 /* CopyFiles */,
				02C4154A1921BE3F00F858D9 /* Headers */,
				02026CC5193CE3D600E4EEF8 /* Build Fat Library */,
			);
			buildRules = (
			);
			dependencies = (
			);
			name = "iOS Library";
			productName = "Realm-iOS";
			productReference = 02C415051921B0C300F858D9 /* libRealm.a */;
			productType = "com.apple.product-type.library.static";
		};
		02C415111921B0C400F858D9 /* iOS Tests */ = {
			isa = PBXNativeTarget;
			buildConfigurationList = 02C415241921B0C400F858D9 /* Build configuration list for PBXNativeTarget "iOS Tests" */;
			buildPhases = (
				02C4150E1921B0C400F858D9 /* Sources */,
				02C4150F1921B0C400F858D9 /* Frameworks */,
				02C415101921B0C400F858D9 /* Resources */,
			);
			buildRules = (
			);
			dependencies = (
				02026CBF193CDA6B00E4EEF8 /* PBXTargetDependency */,
			);
			name = "iOS Tests";
			productName = "Realm-iOSTests";
			productReference = 02C415121921B0C400F858D9 /* iOS Tests.xctest */;
			productType = "com.apple.product-type.bundle.unit-test";
		};
/* End PBXNativeTarget section */

/* Begin PBXProject section */
		E9189091177B677900653D7A /* Project object */ = {
			isa = PBXProject;
			attributes = {
				CLASSPREFIX = RLM;
				LastTestingUpgradeCheck = 0510;
				LastUpgradeCheck = 0510;
				ORGANIZATIONNAME = Realm;
				TargetAttributes = {
					02C4146D191DE49600F858D9 = {
						TestTargetID = 02C4145D191DE49600F858D9;
					};
					02C415111921B0C400F858D9 = {
						TestTargetID = 02C4145D191DE49600F858D9;
					};
				};
			};
			buildConfigurationList = E9189094177B677900653D7A /* Build configuration list for PBXProject "Realm" */;
			compatibilityVersion = "Xcode 3.2";
			developmentRegion = English;
			hasScannedForEncodings = 0;
			knownRegions = (
				en,
			);
			mainGroup = E9189090177B677900653D7A;
			productRefGroup = E918909A177B677900653D7A /* Products */;
			projectDirPath = "";
			projectRoot = "";
			targets = (
<<<<<<< HEAD
				02C4145D191DE49600F858D9 /* Realm */,
				02C415041921B0C300F858D9 /* Realm-iOS */,
				421A99481933646F00F5E4D4 /* Realm-iOS-framework */,
				02C4146D191DE49600F858D9 /* RealmTests */,
				02C415111921B0C400F858D9 /* RealmTests-iOS */,
				4236AC141934864D00ADD527 /* Download binary core for iOS */,
				4226D7DE193D0A7E00A56975 /* Appledoc */,
=======
				02C4145D191DE49600F858D9 /* OSX Framework */,
				02C4146D191DE49600F858D9 /* OSX Tests */,
				02C415041921B0C300F858D9 /* iOS Library */,
				421A99481933646F00F5E4D4 /* iOS Framework */,
				02C415111921B0C400F858D9 /* iOS Tests */,
>>>>>>> 27d56058
			);
		};
/* End PBXProject section */

/* Begin PBXResourcesBuildPhase section */
		02C4145C191DE49600F858D9 /* Resources */ = {
			isa = PBXResourcesBuildPhase;
			buildActionMask = 2147483647;
			files = (
				02C41465191DE49600F858D9 /* InfoPlist.strings in Resources */,
				4DFB0460192F9DD700F36C59 /* CHANGELOG.md in Resources */,
			);
			runOnlyForDeploymentPostprocessing = 0;
		};
		02C4146C191DE49600F858D9 /* Resources */ = {
			isa = PBXResourcesBuildPhase;
			buildActionMask = 2147483647;
			files = (
				02C41479191DE49600F858D9 /* InfoPlist.strings in Resources */,
			);
			runOnlyForDeploymentPostprocessing = 0;
		};
		02C415101921B0C400F858D9 /* Resources */ = {
			isa = PBXResourcesBuildPhase;
			buildActionMask = 2147483647;
			files = (
			);
			runOnlyForDeploymentPostprocessing = 0;
		};
/* End PBXResourcesBuildPhase section */

/* Begin PBXShellScriptBuildPhase section */
		02026CC5193CE3D600E4EEF8 /* Build Fat Library */ = {
			isa = PBXShellScriptBuildPhase;
			buildActionMask = 2147483647;
			files = (
			);
			inputPaths = (
				"${BUILT_PRODUCTS_DIR}/libRealm.a",
				"${SF_OTHER_BUILT_PRODUCTS_DIR}/libRealm.a",
			);
			name = "Build Fat Library";
			outputPaths = (
				"${BUILD_DIR}/${CONFIGURATION}/libRealm-combined.a",
			);
			runOnlyForDeploymentPostprocessing = 0;
			shellPath = "/bin/sh scripts/build-fat.sh";
			shellScript = "";
		};
		421A994E1933648E00F5E4D4 /* Build Framework */ = {
			isa = PBXShellScriptBuildPhase;
			buildActionMask = 2147483647;
			files = (
			);
			inputPaths = (
				"${BUILD_DIR}/${CONFIGURATION}/libRealm-combined.a",
			);
			name = "Build Framework";
			outputPaths = (
				"${SRCROOT}/build/${CONFIGURATION}/${PRODUCT_NAME}.framework",
			);
			runOnlyForDeploymentPostprocessing = 0;
			shellPath = "/bin/sh scripts/build-framework.sh";
			shellScript = "";
		};
/* End PBXShellScriptBuildPhase section */

/* Begin PBXSourcesBuildPhase section */
		02C41459191DE49600F858D9 /* Sources */ = {
			isa = PBXSourcesBuildPhase;
			buildActionMask = 2147483647;
			files = (
				02E4D6D2192E3DC40082808D /* RLMProperty.m in Sources */,
				02E4D6C2192E3DC40082808D /* RLMObject.mm in Sources */,
				02026D11193E8BC900E4EEF8 /* RLMArrayLinkView.mm in Sources */,
				02E4D6C8192E3DC40082808D /* RLMObjectSchema.mm in Sources */,
				02E4D6AE192E3DC40082808D /* RLMAccessor.mm in Sources */,
				02026D16193E8F6400E4EEF8 /* RLMArray.mm in Sources */,
				02E4D6BC192E3DC40082808D /* RLMConstants.m in Sources */,
				02E4D6DC192E3DC40082808D /* RLMRealm.mm in Sources */,
				02E4D6D6192E3DC40082808D /* RLMQueryUtil.mm in Sources */,
				02E4D6CC192E3DC40082808D /* RLMObjectStore.mm in Sources */,
				02E4D6E2192E3DC40082808D /* RLMSchema.mm in Sources */,
				02E4D6B8192E3DC40082808D /* RLMArrayAccessors.mm in Sources */,
				02E4D6B4192E3DC40082808D /* RLMArrayTableView.mm in Sources */,
				02E4D6E6192E3DC40082808D /* RLMUtil.mm in Sources */,
			);
			runOnlyForDeploymentPostprocessing = 0;
		};
		02C4146A191DE49600F858D9 /* Sources */ = {
			isa = PBXSourcesBuildPhase;
			buildActionMask = 2147483647;
			files = (
				02026D13193E8C0000E4EEF8 /* ArrayPropertyTests.m in Sources */,
				02026CB919379F6800E4EEF8 /* DynamicTests.m in Sources */,
				4D8D90B2192B825E004C89AA /* TransactionTests.m in Sources */,
				4D3F56501923668700240A75 /* ObjectTests.m in Sources */,
				02E4D6E9192E58250082808D /* MixedTests.m in Sources */,
				02026CAB19363B5300E4EEF8 /* ArrayTests.m in Sources */,
				02C414D81921939D00F858D9 /* QueryTests.m in Sources */,
				02026CAE193662AF00E4EEF8 /* LinkTests.m in Sources */,
				02E4D6EC192E58320082808D /* RLMTestObjects.m in Sources */,
				02C4147B191DE49600F858D9 /* RealmTests.m in Sources */,
				02C41493191DE68900F858D9 /* XCTestCase+AsyncTesting.m in Sources */,
				4DFB045D192F877300F36C59 /* ObjectInterfaceTests.m in Sources */,
				02C41492191DE68900F858D9 /* RLMTestCase.m in Sources */,
			);
			runOnlyForDeploymentPostprocessing = 0;
		};
		02C415011921B0C300F858D9 /* Sources */ = {
			isa = PBXSourcesBuildPhase;
			buildActionMask = 2147483647;
			files = (
				02E4D6D3192E3DC40082808D /* RLMProperty.m in Sources */,
				02E4D6C3192E3DC40082808D /* RLMObject.mm in Sources */,
				02026D12193E8BC900E4EEF8 /* RLMArrayLinkView.mm in Sources */,
				02E4D6C9192E3DC40082808D /* RLMObjectSchema.mm in Sources */,
				02E4D6AF192E3DC40082808D /* RLMAccessor.mm in Sources */,
				02026D17193E8F6400E4EEF8 /* RLMArray.mm in Sources */,
				02E4D6BD192E3DC40082808D /* RLMConstants.m in Sources */,
				02E4D6DD192E3DC40082808D /* RLMRealm.mm in Sources */,
				02E4D6D7192E3DC40082808D /* RLMQueryUtil.mm in Sources */,
				02E4D6CD192E3DC40082808D /* RLMObjectStore.mm in Sources */,
				02E4D6E3192E3DC40082808D /* RLMSchema.mm in Sources */,
				02E4D6B9192E3DC40082808D /* RLMArrayAccessors.mm in Sources */,
				02E4D6B5192E3DC40082808D /* RLMArrayTableView.mm in Sources */,
				02E4D6E7192E3DC40082808D /* RLMUtil.mm in Sources */,
			);
			runOnlyForDeploymentPostprocessing = 0;
		};
		02C4150E1921B0C400F858D9 /* Sources */ = {
			isa = PBXSourcesBuildPhase;
			buildActionMask = 2147483647;
			files = (
				02026D14193E8C0400E4EEF8 /* ArrayPropertyTests.m in Sources */,
				02026CBA19379F6E00E4EEF8 /* DynamicTests.m in Sources */,
				4D3F56511923668700240A75 /* ObjectTests.m in Sources */,
				02E4D6EA192E58250082808D /* MixedTests.m in Sources */,
				02C415431921B4FE00F858D9 /* RLMTestCase.m in Sources */,
				02026CAC19363B5300E4EEF8 /* ArrayTests.m in Sources */,
				02E4D6ED192E58320082808D /* RLMTestObjects.m in Sources */,
				02026CAF193662AF00E4EEF8 /* LinkTests.m in Sources */,
				02C415441921B50000F858D9 /* XCTestCase+AsyncTesting.m in Sources */,
				02C4153E1921B25000F858D9 /* QueryTests.m in Sources */,
				4D8D90B1192B80F0004C89AA /* TransactionTests.m in Sources */,
				4DFB045E192F877300F36C59 /* ObjectInterfaceTests.m in Sources */,
				02C4153F1921B25000F858D9 /* RealmTests.m in Sources */,
			);
			runOnlyForDeploymentPostprocessing = 0;
		};
/* End PBXSourcesBuildPhase section */

/* Begin PBXTargetDependency section */
		02026CBF193CDA6B00E4EEF8 /* PBXTargetDependency */ = {
			isa = PBXTargetDependency;
			target = 421A99481933646F00F5E4D4 /* iOS Framework */;
			targetProxy = 02026CBE193CDA6B00E4EEF8 /* PBXContainerItemProxy */;
		};
		02026CC1193CDA6E00E4EEF8 /* PBXTargetDependency */ = {
			isa = PBXTargetDependency;
			target = 02C415041921B0C300F858D9 /* iOS Library */;
			targetProxy = 02026CC0193CDA6E00E4EEF8 /* PBXContainerItemProxy */;
		};
		025CA43A19403D6F005B5C58 /* PBXTargetDependency */ = {
			isa = PBXTargetDependency;
			target = 02C4145D191DE49600F858D9 /* OSX Framework */;
			targetProxy = 025CA43919403D6F005B5C58 /* PBXContainerItemProxy */;
		};
/* End PBXTargetDependency section */

/* Begin PBXVariantGroup section */
		02C41463191DE49600F858D9 /* InfoPlist.strings */ = {
			isa = PBXVariantGroup;
			children = (
				02C41464191DE49600F858D9 /* en */,
			);
			name = InfoPlist.strings;
			sourceTree = "<group>";
		};
		02C41477191DE49600F858D9 /* InfoPlist.strings */ = {
			isa = PBXVariantGroup;
			children = (
				02C41478191DE49600F858D9 /* en */,
			);
			name = InfoPlist.strings;
			sourceTree = "<group>";
		};
/* End PBXVariantGroup section */

/* Begin XCBuildConfiguration section */
		02C4147D191DE49600F858D9 /* Debug */ = {
			isa = XCBuildConfiguration;
			buildSettings = {
				CLANG_CXX_LANGUAGE_STANDARD = "gnu++0x";
				CLANG_CXX_LIBRARY = "libstdc++";
				CLANG_ENABLE_MODULES = YES;
				CLANG_WARN_BOOL_CONVERSION = YES;
				CLANG_WARN_DIRECT_OBJC_ISA_USAGE = YES_ERROR;
				CLANG_WARN_OBJC_ROOT_CLASS = YES_ERROR;
				COMBINE_HIDPI_IMAGES = YES;
				CONFIGURATION_BUILD_DIR = "$(BUILD_DIR)/$(CONFIGURATION)$(EFFECTIVE_PLATFORM_NAME)";
				DYLIB_COMPATIBILITY_VERSION = 1;
				DYLIB_CURRENT_VERSION = 1;
				FRAMEWORK_VERSION = A;
				GCC_C_LANGUAGE_STANDARD = gnu99;
				GCC_GENERATE_TEST_COVERAGE_FILES = YES;
				GCC_PRECOMPILE_PREFIX_HEADER = YES;
				GCC_PREFIX_HEADER = "Realm/Realm-Prefix.pch";
				GCC_PREPROCESSOR_DEFINITIONS = "DEBUG=1";
				GCC_WARN_ABOUT_RETURN_TYPE = YES_ERROR;
				GCC_WARN_PEDANTIC = NO;
				GCC_WARN_UNDECLARED_SELECTOR = YES;
				GCC_WARN_UNINITIALIZED_AUTOS = YES_AGGRESSIVE;
				GCC_WARN_UNUSED_FUNCTION = YES;
				INFOPLIST_FILE = "Realm/Realm-Info.plist";
				LIBRARY_SEARCH_PATHS = "$(inherited)";
				MACOSX_DEPLOYMENT_TARGET = 10.8;
				OTHER_LDFLAGS = "";
				PRIVATE_HEADERS_FOLDER_PATH = "$(BUILD_DIR)/$(CONFIGURATION)/OSX/$(PRODUCT_NAME).framework/PrivateHeaders";
				PRODUCT_NAME = Realm;
				PUBLIC_HEADERS_FOLDER_PATH = "$(BUILD_DIR)/$(CONFIGURATION)/OSX/$(PRODUCT_NAME).framework/Versions/$(FRAMEWORK_VERSION)/Headers";
				SDKROOT = macosx;
				STRIP_INSTALLED_PRODUCT = YES;
				WRAPPER_EXTENSION = framework;
			};
			name = Debug;
		};
		02C4147E191DE49600F858D9 /* Release */ = {
			isa = XCBuildConfiguration;
			buildSettings = {
				CLANG_CXX_LANGUAGE_STANDARD = "gnu++0x";
				CLANG_CXX_LIBRARY = "libstdc++";
				CLANG_ENABLE_MODULES = YES;
				CLANG_WARN_BOOL_CONVERSION = YES;
				CLANG_WARN_DIRECT_OBJC_ISA_USAGE = YES_ERROR;
				CLANG_WARN_OBJC_ROOT_CLASS = YES_ERROR;
				COMBINE_HIDPI_IMAGES = YES;
				CONFIGURATION_BUILD_DIR = "$(BUILD_DIR)/$(CONFIGURATION)$(EFFECTIVE_PLATFORM_NAME)";
				DYLIB_COMPATIBILITY_VERSION = 1;
				DYLIB_CURRENT_VERSION = 1;
				ENABLE_NS_ASSERTIONS = NO;
				FRAMEWORK_VERSION = A;
				GCC_C_LANGUAGE_STANDARD = gnu99;
				GCC_GENERATE_TEST_COVERAGE_FILES = YES;
				GCC_PRECOMPILE_PREFIX_HEADER = YES;
				GCC_PREFIX_HEADER = "Realm/Realm-Prefix.pch";
				GCC_WARN_ABOUT_RETURN_TYPE = YES_ERROR;
				GCC_WARN_PEDANTIC = NO;
				GCC_WARN_UNDECLARED_SELECTOR = YES;
				GCC_WARN_UNINITIALIZED_AUTOS = YES_AGGRESSIVE;
				GCC_WARN_UNUSED_FUNCTION = YES;
				INFOPLIST_FILE = "Realm/Realm-Info.plist";
				LIBRARY_SEARCH_PATHS = "$(inherited)";
				MACOSX_DEPLOYMENT_TARGET = 10.8;
				OTHER_LDFLAGS = "";
				PRIVATE_HEADERS_FOLDER_PATH = "$(BUILD_DIR)/$(CONFIGURATION)/OSX/$(PRODUCT_NAME).framework/PrivateHeaders";
				PRODUCT_NAME = Realm;
				PUBLIC_HEADERS_FOLDER_PATH = "$(BUILD_DIR)/$(CONFIGURATION)/OSX/$(PRODUCT_NAME).framework/Versions/$(FRAMEWORK_VERSION)/Headers";
				SDKROOT = macosx;
				STRIP_INSTALLED_PRODUCT = YES;
				WRAPPER_EXTENSION = framework;
			};
			name = Release;
		};
		02C41480191DE49600F858D9 /* Debug */ = {
			isa = XCBuildConfiguration;
			buildSettings = {
				BUNDLE_LOADER = "";
				CLANG_CXX_LANGUAGE_STANDARD = "gnu++0x";
				CLANG_CXX_LIBRARY = "libc++";
				CLANG_ENABLE_MODULES = YES;
				CLANG_WARN_BOOL_CONVERSION = YES;
				CLANG_WARN_DIRECT_OBJC_ISA_USAGE = YES_ERROR;
				CLANG_WARN_OBJC_ROOT_CLASS = YES_ERROR;
				COMBINE_HIDPI_IMAGES = YES;
				FRAMEWORK_SEARCH_PATHS = (
					"$(DEVELOPER_FRAMEWORKS_DIR)",
					"$(inherited)",
				);
				GCC_C_LANGUAGE_STANDARD = gnu99;
				GCC_PRECOMPILE_PREFIX_HEADER = YES;
				GCC_PREFIX_HEADER = "Realm/Realm-Prefix.pch";
				GCC_PREPROCESSOR_DEFINITIONS = (
					"DEBUG=1",
					"$(inherited)",
				);
				GCC_WARN_ABOUT_RETURN_TYPE = YES_ERROR;
				GCC_WARN_UNDECLARED_SELECTOR = YES;
				GCC_WARN_UNINITIALIZED_AUTOS = YES_AGGRESSIVE;
				GCC_WARN_UNUSED_FUNCTION = YES;
				HEADER_SEARCH_PATHS = "";
				INFOPLIST_FILE = "Realm/Tests/RealmTests-Info.plist";
				MACOSX_DEPLOYMENT_TARGET = 10.8;
				OTHER_CFLAGS = "-Wall";
				OTHER_LDFLAGS = "";
				PRODUCT_NAME = "$(TARGET_NAME)";
				SDKROOT = macosx;
				TEST_HOST = "$(BUNDLE_LOADER)";
				WRAPPER_EXTENSION = xctest;
			};
			name = Debug;
		};
		02C41481191DE49600F858D9 /* Release */ = {
			isa = XCBuildConfiguration;
			buildSettings = {
				BUNDLE_LOADER = "";
				CLANG_CXX_LANGUAGE_STANDARD = "gnu++0x";
				CLANG_CXX_LIBRARY = "libc++";
				CLANG_ENABLE_MODULES = YES;
				CLANG_WARN_BOOL_CONVERSION = YES;
				CLANG_WARN_DIRECT_OBJC_ISA_USAGE = YES_ERROR;
				CLANG_WARN_OBJC_ROOT_CLASS = YES_ERROR;
				COMBINE_HIDPI_IMAGES = YES;
				ENABLE_NS_ASSERTIONS = NO;
				FRAMEWORK_SEARCH_PATHS = (
					"$(DEVELOPER_FRAMEWORKS_DIR)",
					"$(inherited)",
				);
				GCC_C_LANGUAGE_STANDARD = gnu99;
				GCC_PRECOMPILE_PREFIX_HEADER = YES;
				GCC_PREFIX_HEADER = "Realm/Realm-Prefix.pch";
				GCC_WARN_ABOUT_RETURN_TYPE = YES_ERROR;
				GCC_WARN_UNDECLARED_SELECTOR = YES;
				GCC_WARN_UNINITIALIZED_AUTOS = YES_AGGRESSIVE;
				GCC_WARN_UNUSED_FUNCTION = YES;
				HEADER_SEARCH_PATHS = "";
				INFOPLIST_FILE = "Realm/Tests/RealmTests-Info.plist";
				MACOSX_DEPLOYMENT_TARGET = 10.8;
				OTHER_CFLAGS = "-Wall";
				OTHER_LDFLAGS = "";
				PRODUCT_NAME = "$(TARGET_NAME)";
				SDKROOT = macosx;
				TEST_HOST = "$(BUNDLE_LOADER)";
				WRAPPER_EXTENSION = xctest;
			};
			name = Release;
		};
		02C415221921B0C400F858D9 /* Debug */ = {
			isa = XCBuildConfiguration;
			buildSettings = {
				CLANG_CXX_LANGUAGE_STANDARD = "gnu++0x";
				CLANG_CXX_LIBRARY = "libstdc++";
				CLANG_ENABLE_MODULES = YES;
				CLANG_WARN_BOOL_CONVERSION = YES;
				CLANG_WARN_DIRECT_OBJC_ISA_USAGE = YES_ERROR;
				CLANG_WARN_OBJC_ROOT_CLASS = YES_ERROR;
				DSTROOT = /tmp/Realm_iOS.dst;
				FRAMEWORK_SEARCH_PATHS = "";
				GCC_C_LANGUAGE_STANDARD = gnu99;
				GCC_PRECOMPILE_PREFIX_HEADER = YES;
				GCC_PREFIX_HEADER = "Realm/Realm-iOS-Prefix.pch";
				GCC_PREPROCESSOR_DEFINITIONS = (
					"DEBUG=1",
					"$(inherited)",
				);
				GCC_WARN_ABOUT_RETURN_TYPE = YES_ERROR;
				GCC_WARN_UNDECLARED_SELECTOR = YES;
				GCC_WARN_UNINITIALIZED_AUTOS = YES_AGGRESSIVE;
				GCC_WARN_UNUSED_FUNCTION = YES;
				HEADER_SEARCH_PATHS = "$(SRCROOT)/core/include";
				INFOPLIST_FILE = "";
				IPHONEOS_DEPLOYMENT_TARGET = 7.1;
				LIBRARY_SEARCH_PATHS = "$(SRCROOT)/core";
				OTHER_LDFLAGS = "-ObjC";
				PRODUCT_NAME = Realm;
				PUBLIC_HEADERS_FOLDER_PATH = "include/$(PROJECT_NAME)";
				REALM_CORE_LIB = "$(inherited)";
				SDKROOT = iphoneos;
				SKIP_INSTALL = YES;
			};
			name = Debug;
		};
		02C415231921B0C400F858D9 /* Release */ = {
			isa = XCBuildConfiguration;
			buildSettings = {
				CLANG_CXX_LANGUAGE_STANDARD = "gnu++0x";
				CLANG_CXX_LIBRARY = "libstdc++";
				CLANG_ENABLE_MODULES = YES;
				CLANG_WARN_BOOL_CONVERSION = YES;
				CLANG_WARN_DIRECT_OBJC_ISA_USAGE = YES_ERROR;
				CLANG_WARN_OBJC_ROOT_CLASS = YES_ERROR;
				DSTROOT = /tmp/Realm_iOS.dst;
				ENABLE_NS_ASSERTIONS = NO;
				FRAMEWORK_SEARCH_PATHS = "";
				GCC_C_LANGUAGE_STANDARD = gnu99;
				GCC_PRECOMPILE_PREFIX_HEADER = YES;
				GCC_PREFIX_HEADER = "Realm/Realm-iOS-Prefix.pch";
				GCC_WARN_ABOUT_RETURN_TYPE = YES_ERROR;
				GCC_WARN_UNDECLARED_SELECTOR = YES;
				GCC_WARN_UNINITIALIZED_AUTOS = YES_AGGRESSIVE;
				GCC_WARN_UNUSED_FUNCTION = YES;
				HEADER_SEARCH_PATHS = "$(SRCROOT)/core/include";
				INFOPLIST_FILE = "";
				IPHONEOS_DEPLOYMENT_TARGET = 7.1;
				LIBRARY_SEARCH_PATHS = "$(SRCROOT)/core";
				OTHER_LDFLAGS = "-ObjC";
				PRODUCT_NAME = Realm;
				PUBLIC_HEADERS_FOLDER_PATH = "include/$(PROJECT_NAME)";
				REALM_CORE_LIB = "$(inherited)";
				SDKROOT = iphoneos;
				SKIP_INSTALL = YES;
				VALIDATE_PRODUCT = YES;
			};
			name = Release;
		};
		02C415251921B0C400F858D9 /* Debug */ = {
			isa = XCBuildConfiguration;
			buildSettings = {
				BUNDLE_LOADER = "";
				CLANG_CXX_LANGUAGE_STANDARD = "gnu++0x";
				CLANG_CXX_LIBRARY = "libc++";
				CLANG_ENABLE_MODULES = YES;
				CLANG_WARN_BOOL_CONVERSION = YES;
				CLANG_WARN_DIRECT_OBJC_ISA_USAGE = YES_ERROR;
				CLANG_WARN_OBJC_ROOT_CLASS = YES_ERROR;
				FRAMEWORK_SEARCH_PATHS = (
					"$(SDKROOT)/Developer/Library/Frameworks",
					"${SRCROOT}/build/${CONFIGURATION}",
				);
				GCC_C_LANGUAGE_STANDARD = gnu99;
				GCC_PRECOMPILE_PREFIX_HEADER = YES;
				GCC_PREFIX_HEADER = "Realm/Realm-iOS-Prefix.pch";
				GCC_PREPROCESSOR_DEFINITIONS = (
					"DEBUG=1",
					"$(inherited)",
				);
				GCC_WARN_ABOUT_RETURN_TYPE = YES_ERROR;
				GCC_WARN_UNDECLARED_SELECTOR = YES;
				GCC_WARN_UNINITIALIZED_AUTOS = YES_AGGRESSIVE;
				GCC_WARN_UNUSED_FUNCTION = YES;
				HEADER_SEARCH_PATHS = "";
				INFOPLIST_FILE = "Realm/Tests/Realm-iOSTests-Info.plist";
				IPHONEOS_DEPLOYMENT_TARGET = 7.1;
				LIBRARY_SEARCH_PATHS = "$(SRCROOT)/core";
				OTHER_CFLAGS = "-Wall";
				OTHER_LDFLAGS = (
					"-framework",
					Realm,
				);
				PRODUCT_NAME = "$(TARGET_NAME)";
				SDKROOT = iphoneos;
				TEST_HOST = "$(BUNDLE_LOADER)";
				WRAPPER_EXTENSION = xctest;
			};
			name = Debug;
		};
		02C415261921B0C400F858D9 /* Release */ = {
			isa = XCBuildConfiguration;
			buildSettings = {
				BUNDLE_LOADER = "";
				CLANG_CXX_LANGUAGE_STANDARD = "gnu++0x";
				CLANG_CXX_LIBRARY = "libc++";
				CLANG_ENABLE_MODULES = YES;
				CLANG_WARN_BOOL_CONVERSION = YES;
				CLANG_WARN_DIRECT_OBJC_ISA_USAGE = YES_ERROR;
				CLANG_WARN_OBJC_ROOT_CLASS = YES_ERROR;
				ENABLE_NS_ASSERTIONS = NO;
				FRAMEWORK_SEARCH_PATHS = (
					"$(SDKROOT)/Developer/Library/Frameworks",
					"${SRCROOT}/build/${CONFIGURATION}",
				);
				GCC_C_LANGUAGE_STANDARD = gnu99;
				GCC_PRECOMPILE_PREFIX_HEADER = YES;
				GCC_PREFIX_HEADER = "Realm/Realm-iOS-Prefix.pch";
				GCC_WARN_ABOUT_RETURN_TYPE = YES_ERROR;
				GCC_WARN_UNDECLARED_SELECTOR = YES;
				GCC_WARN_UNINITIALIZED_AUTOS = YES_AGGRESSIVE;
				GCC_WARN_UNUSED_FUNCTION = YES;
				HEADER_SEARCH_PATHS = "";
				INFOPLIST_FILE = "Realm/Tests/Realm-iOSTests-Info.plist";
				IPHONEOS_DEPLOYMENT_TARGET = 7.1;
				LIBRARY_SEARCH_PATHS = "$(SRCROOT)/core";
				OTHER_CFLAGS = "-Wall";
				OTHER_LDFLAGS = (
					"-framework",
					Realm,
				);
				PRODUCT_NAME = "$(TARGET_NAME)";
				SDKROOT = iphoneos;
				TEST_HOST = "$(BUNDLE_LOADER)";
				VALIDATE_PRODUCT = YES;
				WRAPPER_EXTENSION = xctest;
			};
			name = Release;
		};
		421A994A1933646F00F5E4D4 /* Debug */ = {
			isa = XCBuildConfiguration;
			buildSettings = {
				PRODUCT_NAME = Realm;
				SDKROOT = iphoneos;
			};
			name = Debug;
		};
		421A994B1933646F00F5E4D4 /* Release */ = {
			isa = XCBuildConfiguration;
			buildSettings = {
				PRODUCT_NAME = Realm;
				SDKROOT = iphoneos;
			};
			name = Release;
		};
		E91890BD177B677900653D7A /* Debug */ = {
			isa = XCBuildConfiguration;
			buildSettings = {
				ALWAYS_SEARCH_USER_PATHS = NO;
				CLANG_CXX_LANGUAGE_STANDARD = "compiler-default";
				CLANG_CXX_LIBRARY = "libstdc++";
				CLANG_ENABLE_OBJC_ARC = YES;
				CLANG_WARN_CONSTANT_CONVERSION = YES;
				CLANG_WARN_EMPTY_BODY = YES;
				CLANG_WARN_ENUM_CONVERSION = YES;
				CLANG_WARN_INT_CONVERSION = YES;
				CLANG_WARN__DUPLICATE_METHOD_MATCH = YES;
				CONFIGURATION_BUILD_DIR = "$(BUILD_DIR)/$(CONFIGURATION)$(EFFECTIVE_PLATFORM_NAME)";
				COPY_PHASE_STRIP = NO;
				DYLIB_COMPATIBILITY_VERSION = "";
				DYLIB_CURRENT_VERSION = "";
				FRAMEWORK_SEARCH_PATHS = "";
				GCC_C_LANGUAGE_STANDARD = gnu11;
				GCC_DYNAMIC_NO_PIC = NO;
				GCC_ENABLE_OBJC_EXCEPTIONS = YES;
				GCC_OPTIMIZATION_LEVEL = 0;
				GCC_PREPROCESSOR_DEFINITIONS = (
					"TIGHTDB_MAX_LIST_SIZE=4",
					"DEBUG=1",
					TIGHTDB_DEBUG,
				);
				GCC_SYMBOLS_PRIVATE_EXTERN = NO;
				GCC_WARN_64_TO_32_BIT_CONVERSION = YES;
				GCC_WARN_ABOUT_RETURN_TYPE = YES;
				GCC_WARN_UNINITIALIZED_AUTOS = YES;
				GCC_WARN_UNUSED_VARIABLE = YES;
				HEADER_SEARCH_PATHS = "$(SRCROOT)/core/include";
				LIBRARY_SEARCH_PATHS = "$(SRCROOT)/core";
				MACOSX_DEPLOYMENT_TARGET = "";
				ONLY_ACTIVE_ARCH = NO;
				OTHER_CFLAGS = (
					"-Wall",
					"-Wextra",
				);
				OTHER_CPLUSPLUSFLAGS = "$(OTHER_CFLAGS)";
				OTHER_LDFLAGS = "";
				REALM_CORE_LIB = "";
				SDKROOT = "";
			};
			name = Debug;
		};
		E91890BE177B677900653D7A /* Release */ = {
			isa = XCBuildConfiguration;
			buildSettings = {
				ALWAYS_SEARCH_USER_PATHS = NO;
				CLANG_CXX_LANGUAGE_STANDARD = "compiler-default";
				CLANG_CXX_LIBRARY = "libstdc++";
				CLANG_ENABLE_OBJC_ARC = YES;
				CLANG_WARN_CONSTANT_CONVERSION = YES;
				CLANG_WARN_EMPTY_BODY = YES;
				CLANG_WARN_ENUM_CONVERSION = YES;
				CLANG_WARN_INT_CONVERSION = YES;
				CLANG_WARN__DUPLICATE_METHOD_MATCH = YES;
				CONFIGURATION_BUILD_DIR = "$(BUILD_DIR)/$(CONFIGURATION)$(EFFECTIVE_PLATFORM_NAME)";
				COPY_PHASE_STRIP = YES;
				DEBUG_INFORMATION_FORMAT = "dwarf-with-dsym";
				DYLIB_COMPATIBILITY_VERSION = "";
				DYLIB_CURRENT_VERSION = "";
				FRAMEWORK_SEARCH_PATHS = "";
				GCC_C_LANGUAGE_STANDARD = gnu11;
				GCC_ENABLE_OBJC_EXCEPTIONS = YES;
				GCC_PREPROCESSOR_DEFINITIONS = "";
				GCC_WARN_64_TO_32_BIT_CONVERSION = YES;
				GCC_WARN_ABOUT_RETURN_TYPE = YES;
				GCC_WARN_UNINITIALIZED_AUTOS = YES;
				GCC_WARN_UNUSED_VARIABLE = YES;
				HEADER_SEARCH_PATHS = "$(SRCROOT)/core/include";
				LIBRARY_SEARCH_PATHS = "$(SRCROOT)/core";
				MACOSX_DEPLOYMENT_TARGET = "";
				ONLY_ACTIVE_ARCH = NO;
				OTHER_CFLAGS = (
					"-Wall",
					"-Wextra",
				);
				OTHER_CPLUSPLUSFLAGS = "$(OTHER_CFLAGS)";
				OTHER_LDFLAGS = "";
				REALM_CORE_LIB = "";
				SDKROOT = "";
			};
			name = Release;
		};
/* End XCBuildConfiguration section */

/* Begin XCConfigurationList section */
		02C4147C191DE49600F858D9 /* Build configuration list for PBXNativeTarget "OSX Framework" */ = {
			isa = XCConfigurationList;
			buildConfigurations = (
				02C4147D191DE49600F858D9 /* Debug */,
				02C4147E191DE49600F858D9 /* Release */,
			);
			defaultConfigurationIsVisible = 0;
			defaultConfigurationName = Release;
		};
		02C4147F191DE49600F858D9 /* Build configuration list for PBXNativeTarget "OSX Tests" */ = {
			isa = XCConfigurationList;
			buildConfigurations = (
				02C41480191DE49600F858D9 /* Debug */,
				02C41481191DE49600F858D9 /* Release */,
			);
			defaultConfigurationIsVisible = 0;
			defaultConfigurationName = Release;
		};
		02C415211921B0C400F858D9 /* Build configuration list for PBXNativeTarget "iOS Library" */ = {
			isa = XCConfigurationList;
			buildConfigurations = (
				02C415221921B0C400F858D9 /* Debug */,
				02C415231921B0C400F858D9 /* Release */,
			);
			defaultConfigurationIsVisible = 0;
			defaultConfigurationName = Release;
		};
		02C415241921B0C400F858D9 /* Build configuration list for PBXNativeTarget "iOS Tests" */ = {
			isa = XCConfigurationList;
			buildConfigurations = (
				02C415251921B0C400F858D9 /* Debug */,
				02C415261921B0C400F858D9 /* Release */,
			);
			defaultConfigurationIsVisible = 0;
			defaultConfigurationName = Release;
		};
		421A99491933646F00F5E4D4 /* Build configuration list for PBXAggregateTarget "iOS Framework" */ = {
			isa = XCConfigurationList;
			buildConfigurations = (
				421A994A1933646F00F5E4D4 /* Debug */,
				421A994B1933646F00F5E4D4 /* Release */,
			);
			defaultConfigurationIsVisible = 0;
			defaultConfigurationName = Release;
		};
<<<<<<< HEAD
		4226D7E1193D0A7E00A56975 /* Build configuration list for PBXAggregateTarget "Appledoc" */ = {
			isa = XCConfigurationList;
			buildConfigurations = (
				4226D7DF193D0A7E00A56975 /* Debug */,
				4226D7E0193D0A7E00A56975 /* Release */,
			);
			defaultConfigurationIsVisible = 0;
			defaultConfigurationName = Release;
		};
		4236AC171934864E00ADD527 /* Build configuration list for PBXAggregateTarget "Download binary core for iOS" */ = {
			isa = XCConfigurationList;
			buildConfigurations = (
				4236AC151934864E00ADD527 /* Debug */,
				4236AC161934864E00ADD527 /* Release */,
			);
			defaultConfigurationIsVisible = 0;
			defaultConfigurationName = Release;
		};
=======
>>>>>>> 27d56058
		E9189094177B677900653D7A /* Build configuration list for PBXProject "Realm" */ = {
			isa = XCConfigurationList;
			buildConfigurations = (
				E91890BD177B677900653D7A /* Debug */,
				E91890BE177B677900653D7A /* Release */,
			);
			defaultConfigurationIsVisible = 0;
			defaultConfigurationName = Release;
		};
/* End XCConfigurationList section */
	};
	rootObject = E9189091177B677900653D7A /* Project object */;
}<|MERGE_RESOLUTION|>--- conflicted
+++ resolved
@@ -29,16 +29,13 @@
 		02026CB919379F6800E4EEF8 /* DynamicTests.m in Sources */ = {isa = PBXBuildFile; fileRef = 02026CB619379EB700E4EEF8 /* DynamicTests.m */; };
 		02026CBA19379F6E00E4EEF8 /* DynamicTests.m in Sources */ = {isa = PBXBuildFile; fileRef = 02026CB619379EB700E4EEF8 /* DynamicTests.m */; };
 		02026D04193E31A300E4EEF8 /* libtightdb.a in Frameworks */ = {isa = PBXBuildFile; fileRef = 02026D02193E2E1100E4EEF8 /* libtightdb.a */; };
-<<<<<<< HEAD
-		02026D11193E8BC900E4EEF8 /* RLMArrayLinkView.mm in Sources */ = {isa = PBXBuildFile; fileRef = 02026D0E193E8BC900E4EEF8 /* RLMArrayLinkView.mm */; };
-		02026D12193E8BC900E4EEF8 /* RLMArrayLinkView.mm in Sources */ = {isa = PBXBuildFile; fileRef = 02026D0E193E8BC900E4EEF8 /* RLMArrayLinkView.mm */; };
-		02026D13193E8C0000E4EEF8 /* ArrayPropertyTests.m in Sources */ = {isa = PBXBuildFile; fileRef = 02CF6578193A3BB200E01CFD /* ArrayPropertyTests.m */; };
-		02026D14193E8C0400E4EEF8 /* ArrayPropertyTests.m in Sources */ = {isa = PBXBuildFile; fileRef = 02CF6578193A3BB200E01CFD /* ArrayPropertyTests.m */; };
-		02026D16193E8F6400E4EEF8 /* RLMArray.mm in Sources */ = {isa = PBXBuildFile; fileRef = 02026D15193E8F6400E4EEF8 /* RLMArray.mm */; };
-		02026D17193E8F6400E4EEF8 /* RLMArray.mm in Sources */ = {isa = PBXBuildFile; fileRef = 02026D15193E8F6400E4EEF8 /* RLMArray.mm */; };
-=======
+		0223DAEB1940EE720057A01F /* RLMArray.mm in Sources */ = {isa = PBXBuildFile; fileRef = 02026D15193E8F6400E4EEF8 /* RLMArray.mm */; };
+		0223DAEC1940EE720057A01F /* RLMArrayLinkView.mm in Sources */ = {isa = PBXBuildFile; fileRef = 02026D0E193E8BC900E4EEF8 /* RLMArrayLinkView.mm */; };
+		0223DAED1940EE760057A01F /* RLMArray.mm in Sources */ = {isa = PBXBuildFile; fileRef = 02026D15193E8F6400E4EEF8 /* RLMArray.mm */; };
+		0223DAEE1940EE760057A01F /* RLMArrayLinkView.mm in Sources */ = {isa = PBXBuildFile; fileRef = 02026D0E193E8BC900E4EEF8 /* RLMArrayLinkView.mm */; };
+		0223DAEF1940EE850057A01F /* ArrayPropertyTests.m in Sources */ = {isa = PBXBuildFile; fileRef = 02CF6578193A3BB200E01CFD /* ArrayPropertyTests.m */; };
+		0223DAF01940EE8A0057A01F /* ArrayPropertyTests.m in Sources */ = {isa = PBXBuildFile; fileRef = 02CF6578193A3BB200E01CFD /* ArrayPropertyTests.m */; };
 		025CA43C19404343005B5C58 /* Realm.framework in Frameworks */ = {isa = PBXBuildFile; fileRef = 02C4145E191DE49600F858D9 /* Realm.framework */; };
->>>>>>> 27d56058
 		02C4145F191DE49600F858D9 /* Cocoa.framework in Frameworks */ = {isa = PBXBuildFile; fileRef = E918909C177B677900653D7A /* Cocoa.framework */; };
 		02C41465191DE49600F858D9 /* InfoPlist.strings in Resources */ = {isa = PBXBuildFile; fileRef = 02C41463191DE49600F858D9 /* InfoPlist.strings */; };
 		02C4146F191DE49600F858D9 /* XCTest.framework in Frameworks */ = {isa = PBXBuildFile; fileRef = 4B7ACCD718FDD8E4008B7B95 /* XCTest.framework */; };
@@ -578,21 +575,11 @@
 			projectDirPath = "";
 			projectRoot = "";
 			targets = (
-<<<<<<< HEAD
-				02C4145D191DE49600F858D9 /* Realm */,
-				02C415041921B0C300F858D9 /* Realm-iOS */,
-				421A99481933646F00F5E4D4 /* Realm-iOS-framework */,
-				02C4146D191DE49600F858D9 /* RealmTests */,
-				02C415111921B0C400F858D9 /* RealmTests-iOS */,
-				4236AC141934864D00ADD527 /* Download binary core for iOS */,
-				4226D7DE193D0A7E00A56975 /* Appledoc */,
-=======
 				02C4145D191DE49600F858D9 /* OSX Framework */,
 				02C4146D191DE49600F858D9 /* OSX Tests */,
 				02C415041921B0C300F858D9 /* iOS Library */,
 				421A99481933646F00F5E4D4 /* iOS Framework */,
 				02C415111921B0C400F858D9 /* iOS Tests */,
->>>>>>> 27d56058
 			);
 		};
 /* End PBXProject section */
@@ -665,12 +652,12 @@
 			isa = PBXSourcesBuildPhase;
 			buildActionMask = 2147483647;
 			files = (
+				0223DAEB1940EE720057A01F /* RLMArray.mm in Sources */,
+				0223DAEC1940EE720057A01F /* RLMArrayLinkView.mm in Sources */,
 				02E4D6D2192E3DC40082808D /* RLMProperty.m in Sources */,
 				02E4D6C2192E3DC40082808D /* RLMObject.mm in Sources */,
-				02026D11193E8BC900E4EEF8 /* RLMArrayLinkView.mm in Sources */,
 				02E4D6C8192E3DC40082808D /* RLMObjectSchema.mm in Sources */,
 				02E4D6AE192E3DC40082808D /* RLMAccessor.mm in Sources */,
-				02026D16193E8F6400E4EEF8 /* RLMArray.mm in Sources */,
 				02E4D6BC192E3DC40082808D /* RLMConstants.m in Sources */,
 				02E4D6DC192E3DC40082808D /* RLMRealm.mm in Sources */,
 				02E4D6D6192E3DC40082808D /* RLMQueryUtil.mm in Sources */,
@@ -686,7 +673,7 @@
 			isa = PBXSourcesBuildPhase;
 			buildActionMask = 2147483647;
 			files = (
-				02026D13193E8C0000E4EEF8 /* ArrayPropertyTests.m in Sources */,
+				0223DAEF1940EE850057A01F /* ArrayPropertyTests.m in Sources */,
 				02026CB919379F6800E4EEF8 /* DynamicTests.m in Sources */,
 				4D8D90B2192B825E004C89AA /* TransactionTests.m in Sources */,
 				4D3F56501923668700240A75 /* ObjectTests.m in Sources */,
@@ -706,12 +693,12 @@
 			isa = PBXSourcesBuildPhase;
 			buildActionMask = 2147483647;
 			files = (
+				0223DAED1940EE760057A01F /* RLMArray.mm in Sources */,
+				0223DAEE1940EE760057A01F /* RLMArrayLinkView.mm in Sources */,
 				02E4D6D3192E3DC40082808D /* RLMProperty.m in Sources */,
 				02E4D6C3192E3DC40082808D /* RLMObject.mm in Sources */,
-				02026D12193E8BC900E4EEF8 /* RLMArrayLinkView.mm in Sources */,
 				02E4D6C9192E3DC40082808D /* RLMObjectSchema.mm in Sources */,
 				02E4D6AF192E3DC40082808D /* RLMAccessor.mm in Sources */,
-				02026D17193E8F6400E4EEF8 /* RLMArray.mm in Sources */,
 				02E4D6BD192E3DC40082808D /* RLMConstants.m in Sources */,
 				02E4D6DD192E3DC40082808D /* RLMRealm.mm in Sources */,
 				02E4D6D7192E3DC40082808D /* RLMQueryUtil.mm in Sources */,
@@ -727,7 +714,7 @@
 			isa = PBXSourcesBuildPhase;
 			buildActionMask = 2147483647;
 			files = (
-				02026D14193E8C0400E4EEF8 /* ArrayPropertyTests.m in Sources */,
+				0223DAF01940EE8A0057A01F /* ArrayPropertyTests.m in Sources */,
 				02026CBA19379F6E00E4EEF8 /* DynamicTests.m in Sources */,
 				4D3F56511923668700240A75 /* ObjectTests.m in Sources */,
 				02E4D6EA192E58250082808D /* MixedTests.m in Sources */,
@@ -1228,27 +1215,6 @@
 			defaultConfigurationIsVisible = 0;
 			defaultConfigurationName = Release;
 		};
-<<<<<<< HEAD
-		4226D7E1193D0A7E00A56975 /* Build configuration list for PBXAggregateTarget "Appledoc" */ = {
-			isa = XCConfigurationList;
-			buildConfigurations = (
-				4226D7DF193D0A7E00A56975 /* Debug */,
-				4226D7E0193D0A7E00A56975 /* Release */,
-			);
-			defaultConfigurationIsVisible = 0;
-			defaultConfigurationName = Release;
-		};
-		4236AC171934864E00ADD527 /* Build configuration list for PBXAggregateTarget "Download binary core for iOS" */ = {
-			isa = XCConfigurationList;
-			buildConfigurations = (
-				4236AC151934864E00ADD527 /* Debug */,
-				4236AC161934864E00ADD527 /* Release */,
-			);
-			defaultConfigurationIsVisible = 0;
-			defaultConfigurationName = Release;
-		};
-=======
->>>>>>> 27d56058
 		E9189094177B677900653D7A /* Build configuration list for PBXProject "Realm" */ = {
 			isa = XCConfigurationList;
 			buildConfigurations = (
