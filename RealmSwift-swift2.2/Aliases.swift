////////////////////////////////////////////////////////////////////////////
//
// Copyright 2014 Realm Inc.
//
// Licensed under the Apache License, Version 2.0 (the "License");
// you may not use this file except in compliance with the License.
// You may obtain a copy of the License at
//
// http://www.apache.org/licenses/LICENSE-2.0
//
// Unless required by applicable law or agreed to in writing, software
// distributed under the License is distributed on an "AS IS" BASIS,
// WITHOUT WARRANTIES OR CONDITIONS OF ANY KIND, either express or implied.
// See the License for the specific language governing permissions and
// limitations under the License.
//
////////////////////////////////////////////////////////////////////////////

import Foundation
import Realm

// These types don't change when wrapping in Swift
// so we just typealias them to remove the 'RLM' prefix

// MARK: Aliases

/**
 `PropertyType` is an enum describing all property types supported in Realm models.

 For more information, see [Realm Models](https://realm.io/docs/swift/latest/#models).

 ### Primitive types

 * `Int`
 * `Bool`
 * `Float`
 * `Double`

 ### Object types

 * `String`
 * `Data`
 * `Date`

 ### Relationships: List (`Array`) and `Object` types

 * `Object`
 * `Array`
*/
public typealias PropertyType = RLMPropertyType

<<<<<<< HEAD
/// An opaque token used to unregister notification blocks from Realms.
public typealias NotificationToken = RLMNotificationToken

/// Log level for the synchronization network protocol.
public typealias SyncLogLevel = RLMSyncLogLevel
=======
/// An opaque token which is returned from methods which subscribe to changes to a Realm.
public typealias NotificationToken = RLMNotificationToken
>>>>>>> e3054d43
<|MERGE_RESOLUTION|>--- conflicted
+++ resolved
@@ -49,13 +49,8 @@
 */
 public typealias PropertyType = RLMPropertyType
 
-<<<<<<< HEAD
-/// An opaque token used to unregister notification blocks from Realms.
+/// An opaque token which is returned from methods which subscribe to changes to a Realm.
 public typealias NotificationToken = RLMNotificationToken
 
 /// Log level for the synchronization network protocol.
-public typealias SyncLogLevel = RLMSyncLogLevel
-=======
-/// An opaque token which is returned from methods which subscribe to changes to a Realm.
-public typealias NotificationToken = RLMNotificationToken
->>>>>>> e3054d43
+public typealias SyncLogLevel = RLMSyncLogLevel