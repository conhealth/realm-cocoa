--- conflicted
+++ resolved
@@ -171,43 +171,6 @@
     XCTAssertTrue([table rowCount] == 2, @"Rows were added");
 }
 
-<<<<<<< HEAD
-=======
-- (void)testHasChanged
-{
-    RLMTransactionManager *manager1 = [self managerWithTestPath];
-    
-    XCTAssertFalse([manager1 hasChangedSinceLastTransaction], @"Transaction manager has not changed");
-    
-    [manager1 writeUsingBlock:^(RLMRealm *realm) {
-        [realm createTableWithName:@"t"];
-    }];
-    
-    XCTAssertFalse([manager1 hasChangedSinceLastTransaction], @"Transaction manager has not been changed by another process");
-    
-    
-    [manager1 writeUsingBlock:^(RLMRealm *realm) {
-        RLMTable *t = [realm tableWithName:@"t"];
-        [t addColumnWithName:@"col" type:RLMTypeBool];
-        [t addRow:nil];
-        RLMRow *row = [t lastRow];
-        [row setBool:YES inColumnWithIndex:0];
-    }];
-    
-    XCTAssertFalse([manager1 hasChangedSinceLastTransaction], @"Transaction manager has not been changed by another process");
-    
-    
-    // OTHER Transaction Manager
-    RLMTransactionManager *manager2 = [self managerWithTestPath];
-    
-    [manager2 writeUsingBlock:^(RLMRealm *realm) {
-        RLMTable *t = [realm tableWithName:@"t"];
-        [t addRow:nil]; // Adding an empty row
-    }];
-    
-    XCTAssertTrue([manager1 hasChangedSinceLastTransaction], @"Transaction manager HAS been changed by another process");
-}
->>>>>>> 6e9c11c2
 
 - (void)testRealmExceptions
 {
@@ -229,100 +192,4 @@
     XCTAssertNil([realm tableWithName:@"weird name"], @"get table that does not exists return nil");
 }
 
-
-/*
-- (void)testPinnedTransactions
-{
-    __block RLMRealm *manager1 = [self realmWithTestPath];
-    __block RLMRealm *manager2 = [self realmWithTestPath];
-    
-    {
-        // initially, always say that the db has changed
-        BOOL changed = [manager2 pinReadTransactions];
-        XCTAssertTrue(changed, @"");
-        [manager2 unpinReadTransactions];
-        // asking again - this time there is no change
-        changed = [manager2 pinReadTransactions];
-        XCTAssertFalse(changed, @"");
-        
-        [manager2 unpinReadTransactions];
-    }
-    {   // add something to the db to play with
-        [manager1 writeUsingBlock:^(RLMRealm *realm) {
-            RLMTable *t1 = [realm createTableWithName:@"test"];
-            [t1 addColumnWithName:@"col0" type:RLMTypeBool];
-            [t1 addRow:@[@YES]];
-        }];
-    }
-    {   // validate that we can see previous commit from within a new pinned transaction
-        BOOL changed = [manager2 pinReadTransactions];
-        XCTAssertTrue(changed, @"");
-        [manager2 readUsingBlock:^(RLMRealm *realm) {
-            RLMTable *t = [realm tableWithName:@"test"];
-            XCTAssertEqual([[t rowAtIndex:0] boolInColumnWithIndex:0], YES, @"");
-        }];
-    }
-    {   // commit new data in another transaction manager, without unpinning
-        [manager1 writeUsingBlock:^(RLMRealm *realm) {
-            RLMTable *t = [realm tableWithName:@"test"];
-            [t addRow:@[@NO]];
-        }];
-    }
-    {   // validate that we can see previous commit if we're not pinned
-        [manager1 readUsingBlock:^(RLMRealm *realm) {
-            RLMTable *t = [realm tableWithName:@"test"];
-            XCTAssertEqual([[t rowAtIndex:1] boolInColumnWithIndex:0], NO, @"");
-        }];
-        
-    }
-    {   // validate that we can NOT see previous commit from within a pinned transaction
-        [manager2 readUsingBlock:^(RLMRealm *realm) {
-            RLMTable *t = [realm tableWithName:@"test"];
-            XCTAssertEqual(t.rowCount, (NSUInteger)1, @"Still only 1 row");
-        }];
-        
-    }
-    {   // unpin, pin again and validate that we can now see previous commit
-        [manager2 unpinReadTransactions];
-        BOOL changed = [manager2 pinReadTransactions];
-        XCTAssertTrue(changed, @"changes since last transaction");
-        [manager2 readUsingBlock:^(RLMRealm *realm) {
-            RLMTable *t = [realm tableWithName:@"test"];
-            XCTAssertEqual(t.rowCount, (NSUInteger)2, @"Now we see 2 rows");
-            XCTAssertEqual([[t rowAtIndex:1] boolInColumnWithIndex:0], NO, @"");
-        }];
-    }
-    {   // can't pin if already pinned
-        XCTAssertThrows([manager2 pinReadTransactions], @"Already pinned");
-    }
-    {   // can't unpin if already unpinned
-        [manager2 unpinReadTransactions];
-        XCTAssertThrows([manager2 unpinReadTransactions], @"Already unpinned");
-        
-    }
-    {   // can't pin while we're inside a realm
-        [manager2 readUsingBlock:^(RLMRealm *realm) {
-            XCTAssertThrows([manager2 pinReadTransactions], @"Can't pin inside realm");
-            XCTAssertNotNil(realm, @"Parameter must be used");
-        }];
-    }
-    
-    {   // can't unpin while we're inside a realm
-        [manager1 pinReadTransactions];
-        [manager1 readUsingBlock:^(RLMRealm *realm) {
-            XCTAssertThrows([manager1 unpinReadTransactions], @"Can't unpin inside realm");
-            XCTAssertNotNil(realm, @"Parameter must be used");
-        }];
-        [manager1 unpinReadTransactions];
-    }
-    {   // can't start a write transaction while pinned
-        [manager1 pinReadTransactions];
-        XCTAssertThrows([manager1 writeUsingBlock:^(RLMRealm *realm) {
-            XCTAssertNotNil(realm, @"Parameter must be used");
-        }], @"Can't start write transaction while pinned");
-        [manager1 unpinReadTransactions];
-    }
-}
-*/
-
 @end