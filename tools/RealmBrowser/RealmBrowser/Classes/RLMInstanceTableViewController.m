--- conflicted
+++ resolved
@@ -904,10 +904,7 @@
     
     NSInteger row = self.tableView.clickedRow;
     NSInteger column = self.tableView.clickedColumn;
-<<<<<<< HEAD
     NSInteger propertyIndex = [self propertyIndexForColumn:column];
-=======
->>>>>>> 2f76fb01
     
     if (row == -1 || propertyIndex < 0) {
         return;
